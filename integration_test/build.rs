//
// Copyright (c) Dell Inc., or its subsidiaries. All Rights Reserved.
//
// Licensed under the Apache License, Version 2.0 (the "License");
// you may not use this file except in compliance with the License.
// You may obtain a copy of the License at
//
// http://www.apache.org/licenses/LICENSE-2.0
//

use flate2::read::GzDecoder;
use std::fs::File;
use std::io;
use std::path::Path;
use tar::Archive;
use tracing::info;

const LIBRARY: &str = "pravega";
<<<<<<< HEAD
const VERSION: &str = "0.9.1-2790.6a599d9-SNAPSHOT";
const TAG: &str = "0.9";
=======
const VERSION: &str = "0.10.0-2906.6a34e64-SNAPSHOT";
const TAG: &str = "stream-tags";
>>>>>>> e29d97fb
const BASE: &str = "./";

fn main() {
    // first check if the Pravega directory already exists.
    if check_exist() {
        info!("Returning early because {} was already found", LIBRARY);
        return;
    }
    install_prebuilt();
}

fn check_exist() -> bool {
    let path = Path::new(BASE).join(LIBRARY);
    if path.exists() {
        return true;
    }
    false
}

fn remove_suffix(value: &mut String, suffix: &str) {
    if value.ends_with(suffix) {
        let n = value.len();
        value.truncate(n - suffix.len());
    }
}

/// Downloads and unpacks a prebuilt binary. Only works for certain platforms.
fn install_prebuilt() {
    let url = format!(
        "https://github.com/shrids/pravega/releases/download/{}/pravega-{}.tgz",
        TAG, VERSION
    );
    let short_file_name = url.split('/').last().unwrap();
    let mut base_name = short_file_name.to_string();
    remove_suffix(&mut base_name, ".tgz");

    let file_name = Path::new(BASE).join(short_file_name);

    // check the tarball and download the tarball.
    if !file_name.exists() {
        let mut f = File::create(&file_name).unwrap();
        let mut resp = reqwest::blocking::get(&url).unwrap();
        io::copy(&mut resp, &mut f).unwrap();
    }

    // Extract the Pravega standalone.
    let unpacked_dir = ".";
    let tar_gz = File::open(file_name).unwrap();
    let tar = GzDecoder::new(tar_gz);
    let mut archive = Archive::new(tar);
    archive.unpack(unpacked_dir).unwrap();

    //Rename the directory to pravega
    let old_path = Path::new(BASE).join(base_name);
    let new_path = Path::new(BASE).join(LIBRARY);
    std::fs::rename(old_path, new_path).unwrap();
}<|MERGE_RESOLUTION|>--- conflicted
+++ resolved
@@ -16,13 +16,8 @@
 use tracing::info;
 
 const LIBRARY: &str = "pravega";
-<<<<<<< HEAD
-const VERSION: &str = "0.9.1-2790.6a599d9-SNAPSHOT";
-const TAG: &str = "0.9";
-=======
 const VERSION: &str = "0.10.0-2906.6a34e64-SNAPSHOT";
 const TAG: &str = "stream-tags";
->>>>>>> e29d97fb
 const BASE: &str = "./";
 
 fn main() {
