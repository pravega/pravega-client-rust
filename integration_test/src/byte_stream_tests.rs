--- conflicted
+++ resolved
@@ -138,11 +138,8 @@
     let size = reader.read(&mut buf).expect("read from byte stream");
     assert_eq!(size, 4);
     assert_eq!(buf, vec![2; 4]);
-<<<<<<< HEAD
-    info!("test byte stream truncate finished");
-=======
+
     info!("test byte stream truncate passed");
->>>>>>> 730b3923
 }
 
 fn test_seal(writer: &mut ByteStreamWriter, reader: &mut ByteStreamReader, rt: &mut Runtime) {
@@ -162,9 +159,6 @@
     let size = reader.read(&mut buf).expect("read from byte stream");
     assert_eq!(size, 0);
     assert_eq!(buf, vec![0; 8]);
-<<<<<<< HEAD
-    info!("test byte stream seal finished");
-=======
+
     info!("test byte stream seal passed");
->>>>>>> 730b3923
 }