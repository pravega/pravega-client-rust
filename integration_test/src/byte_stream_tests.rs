//
// Copyright (c) Dell Inc., or its subsidiaries. All Rights Reserved.
//
// Licensed under the Apache License, Version 2.0 (the "License");
// you may not use this file except in compliance with the License.
// You may obtain a copy of the License at
//
// http://www.apache.org/licenses/LICENSE-2.0
//

use crate::pravega_service::PravegaStandaloneServiceConfig;
use crate::utils;
use pravega_client_rust::byte_stream::{ByteStreamReader, ByteStreamWriter};
use pravega_client_rust::client_factory::ClientFactory;
use pravega_client_rust::error::SegmentWriterError;
use pravega_client_rust::event_stream_writer::EventStreamWriter;
use pravega_client_rust::raw_client::RawClient;
use pravega_client_rust::segment_reader::AsyncSegmentReader;
use pravega_connection_pool::connection_pool::ConnectionPool;
use pravega_controller_client::{ControllerClient, ControllerClientImpl};
use pravega_rust_client_config::{connection_type::ConnectionType, ClientConfigBuilder, MOCK_CONTROLLER_URI};
use pravega_rust_client_shared::*;
use pravega_wire_protocol::client_connection::{ClientConnection, ClientConnectionImpl};
use pravega_wire_protocol::commands::{
    Command, EventCommand, GetStreamSegmentInfoCommand, SealSegmentCommand,
};
use pravega_wire_protocol::connection_factory::{ConnectionFactory, SegmentConnectionManager};
use pravega_wire_protocol::wire_commands::{Replies, Requests};
<<<<<<< HEAD
use std::io::SeekFrom;
use std::io::{Read, Seek, Write};
=======
use std::io::{Read, Seek, SeekFrom, Write};
>>>>>>> 3730bb36
use std::net::SocketAddr;
use tokio::runtime::{Handle, Runtime};
use tracing::info;

pub fn test_byte_stream(config: PravegaStandaloneServiceConfig) {
    // spin up Pravega standalone
    let mut rt = Runtime::new().unwrap();
    let scope_name = Scope::from("testScopeByteStream".to_owned());
    let stream_name = Stream::from("testStreamByteStream".to_owned());
    let config = ClientConfigBuilder::default()
        .controller_uri(MOCK_CONTROLLER_URI)
        .is_auth_enabled(config.auth)
        .is_tls_enabled(config.tls)
        .build()
        .expect("creating config");
    let client_factory = ClientFactory::new(config);
    let handle = client_factory.get_runtime_handle();
    handle.block_on(utils::create_scope_stream(
        client_factory.get_controller_client(),
        &scope_name,
        &stream_name,
        1,
    ));

    let scoped_segment = ScopedSegment {
        scope: scope_name,
        stream: stream_name,
        segment: Segment::from(0),
    };

    let mut writer = client_factory.create_byte_stream_writer(scoped_segment.clone());
    let mut reader = client_factory.create_byte_stream_reader(scoped_segment);

    let mut rt = Runtime::new().unwrap();
    test_write_and_read(&mut writer, &mut reader);
<<<<<<< HEAD
    test_truncate_segment(&mut writer, &mut reader, &mut rt);
    test_seal_segment(&mut writer, &mut rt);
=======
    test_seek(&mut reader);
    test_truncation(&mut writer, &mut reader, &mut rt);
    test_seal(&mut writer, &mut reader, &mut rt);
>>>>>>> 3730bb36
}

fn test_write_and_read(writer: &mut ByteStreamWriter, reader: &mut ByteStreamReader) {
    info!("test byte stream write and read");
    let payload1 = vec![1, 1, 1, 1];
    let payload2 = vec![2, 2, 2, 2];

    let size1 = writer.write(&payload1).expect("write payload1 to byte stream");
    assert_eq!(size1, 4);

    let size2 = writer.write(&payload2).expect("write payload2 to byte stream");
    assert_eq!(size2, 4);
    writer.flush().expect("flush byte stream writer");

    let mut buf: Vec<u8> = vec![0; 4];
    let bytes = reader.read(&mut buf).expect("read from byte stream");
    assert_eq!(bytes, 4);
    assert_eq!(buf, payload1);

    let mut buf: Vec<u8> = vec![0; 4];
    let bytes = reader.read(&mut buf).expect("read from byte stream");
    assert_eq!(bytes, 4);
    assert_eq!(buf, payload2);

    info!("test byte stream write and read passed");
}

<<<<<<< HEAD
fn test_truncate_segment(writer: &mut ByteStreamWriter, reader: &mut ByteStreamReader, handle: &mut Runtime) {
    info!("test truncate byte stream");
    reader.seek(SeekFrom::Start(0)).expect("from start");

    let result = handle.block_on(writer.truncate_data_before(4));
    assert!(result.is_ok());

    let mut buf: Vec<u8> = vec![0; 8];
    let result = reader.read(&mut buf);
    assert!(result.is_err());

    reader.seek(SeekFrom::Start(4)).expect("from start");
    let result = reader.read(&mut buf);
    assert!(result.is_ok());
    assert_eq!(result.unwrap(), 4);

    info!("test truncate byte stream passed");
}

fn test_seal_segment(writer: &mut ByteStreamWriter, handle: &mut Runtime) {
    info!("test seal byte stream");
    let payload1 = vec![1, 1, 1, 1];
    let size1 = writer.write(&payload1).expect("write payload1 to byte stream");
    assert_eq!(size1, 4);

    let result = handle.block_on(writer.seal());
    assert!(result.is_ok());

    let payload2 = vec![2, 2, 2, 2];
    let size2 = writer.write(&payload2).expect("write payload2 to byte stream");
    assert_eq!(size2, 4);

    assert!(writer.flush().is_err());
    info!("test seal byte stream passed");
=======
fn test_seek(reader: &mut ByteStreamReader) {
    info!("test byte stream seek");
    // seek to start
    reader.seek(SeekFrom::Start(0)).expect("seek to start");
    let mut buf: Vec<u8> = vec![0; 4];
    let size = reader.read(&mut buf).expect("read from byte stream");
    assert_eq!(size, 4);
    assert_eq!(buf, vec![1; 4]);

    // seek to current
    reader.seek(SeekFrom::Current(-4)).expect("seek to current");
    let mut buf: Vec<u8> = vec![0; 4];
    let size = reader.read(&mut buf).expect("read from byte stream");
    assert_eq!(size, 4);
    assert_eq!(buf, vec![1; 4]);

    // seek to end
    reader.seek(SeekFrom::End(-4)).expect("seek to current");
    let mut buf: Vec<u8> = vec![0; 4];
    let size = reader.read(&mut buf).expect("read from byte stream");
    assert_eq!(size, 4);
    assert_eq!(buf, vec![2; 4]);
    info!("test byte stream seek passed");
}

fn test_truncation(writer: &mut ByteStreamWriter, reader: &mut ByteStreamReader, rt: &mut Runtime) {
    // truncate
    rt.block_on(writer.truncate_data_before(4)).expect("truncate");

    // read before truncation point
    reader.seek(SeekFrom::Start(0)).expect("seek to start");
    let mut buf: Vec<u8> = vec![0; 4];
    let result = reader.read(&mut buf);
    assert!(result.is_err());

    // get current head
    let head = reader.current_head().expect("get current head");
    assert_eq!(head, 4);

    // read from current head
    reader.seek(SeekFrom::Start(head)).expect("seek to start");
    let mut buf: Vec<u8> = vec![0; 4];
    let size = reader.read(&mut buf).expect("read from byte stream");
    assert_eq!(size, 4);
    assert_eq!(buf, vec![2; 4]);
}

fn test_seal(writer: &mut ByteStreamWriter, reader: &mut ByteStreamReader, rt: &mut Runtime) {
    // Bug: sealed segment cannot read starting offset within last 8 bytes
    let payload = vec![3, 3, 3, 3];
    let size = writer.write(&payload).expect("write payload1 to byte stream");
    assert_eq!(size, 4);

    // seal
    rt.block_on(writer.seal()).expect("seal");

    // read sealed segment
    reader.seek(SeekFrom::Start(4)).expect("seek to start");
    let mut buf: Vec<u8> = vec![0; 4];
    let size = reader.read(&mut buf).expect("read from byte stream");
    assert_eq!(size, 4);
    assert_eq!(buf, vec![2; 4]);

    // read beyond sealed segment
    let mut buf: Vec<u8> = vec![0; 8];
    let result = reader.read(&mut buf);
    assert!(result.is_err())
>>>>>>> 3730bb36
}<|MERGE_RESOLUTION|>--- conflicted
+++ resolved
@@ -26,12 +26,7 @@
 };
 use pravega_wire_protocol::connection_factory::{ConnectionFactory, SegmentConnectionManager};
 use pravega_wire_protocol::wire_commands::{Replies, Requests};
-<<<<<<< HEAD
-use std::io::SeekFrom;
-use std::io::{Read, Seek, Write};
-=======
 use std::io::{Read, Seek, SeekFrom, Write};
->>>>>>> 3730bb36
 use std::net::SocketAddr;
 use tokio::runtime::{Handle, Runtime};
 use tracing::info;
@@ -67,14 +62,9 @@
 
     let mut rt = Runtime::new().unwrap();
     test_write_and_read(&mut writer, &mut reader);
-<<<<<<< HEAD
-    test_truncate_segment(&mut writer, &mut reader, &mut rt);
-    test_seal_segment(&mut writer, &mut rt);
-=======
     test_seek(&mut reader);
     test_truncation(&mut writer, &mut reader, &mut rt);
     test_seal(&mut writer, &mut reader, &mut rt);
->>>>>>> 3730bb36
 }
 
 fn test_write_and_read(writer: &mut ByteStreamWriter, reader: &mut ByteStreamReader) {
@@ -102,42 +92,6 @@
     info!("test byte stream write and read passed");
 }
 
-<<<<<<< HEAD
-fn test_truncate_segment(writer: &mut ByteStreamWriter, reader: &mut ByteStreamReader, handle: &mut Runtime) {
-    info!("test truncate byte stream");
-    reader.seek(SeekFrom::Start(0)).expect("from start");
-
-    let result = handle.block_on(writer.truncate_data_before(4));
-    assert!(result.is_ok());
-
-    let mut buf: Vec<u8> = vec![0; 8];
-    let result = reader.read(&mut buf);
-    assert!(result.is_err());
-
-    reader.seek(SeekFrom::Start(4)).expect("from start");
-    let result = reader.read(&mut buf);
-    assert!(result.is_ok());
-    assert_eq!(result.unwrap(), 4);
-
-    info!("test truncate byte stream passed");
-}
-
-fn test_seal_segment(writer: &mut ByteStreamWriter, handle: &mut Runtime) {
-    info!("test seal byte stream");
-    let payload1 = vec![1, 1, 1, 1];
-    let size1 = writer.write(&payload1).expect("write payload1 to byte stream");
-    assert_eq!(size1, 4);
-
-    let result = handle.block_on(writer.seal());
-    assert!(result.is_ok());
-
-    let payload2 = vec![2, 2, 2, 2];
-    let size2 = writer.write(&payload2).expect("write payload2 to byte stream");
-    assert_eq!(size2, 4);
-
-    assert!(writer.flush().is_err());
-    info!("test seal byte stream passed");
-=======
 fn test_seek(reader: &mut ByteStreamReader) {
     info!("test byte stream seek");
     // seek to start
@@ -205,5 +159,4 @@
     let mut buf: Vec<u8> = vec![0; 8];
     let result = reader.read(&mut buf);
     assert!(result.is_err())
->>>>>>> 3730bb36
 }