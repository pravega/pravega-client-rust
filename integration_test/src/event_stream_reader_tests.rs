--- conflicted
+++ resolved
@@ -18,11 +18,7 @@
     StreamConfiguration,
 };
 use std::thread;
-<<<<<<< HEAD
-use std::time::Duration;
-=======
 use std::time::{Duration, Instant};
->>>>>>> 05ce59aa
 use tokio::runtime::Handle;
 use tracing::{debug, error, info, warn};
 
@@ -41,75 +37,6 @@
     handle.block_on(test_release_segment_at(&client_factory));
     test_multiple_readers(&client_factory);
     test_reader_offline(&client_factory);
-<<<<<<< HEAD
-}
-
-async fn test_release_segment(client_factory: &ClientFactory) {
-    let scope_name = Scope::from("testReaderScaling".to_owned());
-    let stream_name = Stream::from("testReaderRelease1".to_owned());
-
-    const NUM_EVENTS: usize = 10;
-    // write 100 events.
-
-    let new_stream = create_scope_stream(
-        client_factory.get_controller_client(),
-        &scope_name,
-        &stream_name,
-        1,
-    )
-    .await;
-    // write events only if the stream is created.
-    if new_stream {
-        write_events_before_and_after_scale(
-            scope_name.clone(),
-            stream_name.clone(),
-            &client_factory,
-            NUM_EVENTS,
-        )
-        .await;
-    }
-    let str = ScopedStream {
-        scope: scope_name.clone(),
-        stream: stream_name.clone(),
-    };
-
-    let rg = client_factory
-        .create_reader_group("rg-release".to_string(), str)
-        .await;
-    let mut reader = rg.create_reader("r1".to_string()).await;
-
-    let mut event_count = 0;
-    let mut release_invoked = false;
-    loop {
-        if event_count == NUM_EVENTS {
-            // all events have been read. Exit test.
-            break;
-        }
-        if let Some(mut slice) = reader.acquire_segment().await {
-            loop {
-                if !release_invoked && event_count == 5 {
-                    reader.release_segment(slice);
-                    release_invoked = true;
-                    break;
-                } else if let Some(event) = slice.next() {
-                    assert_eq!(b"aaa", event.value.as_slice(), "Corrupted event read");
-                    event_count += 1;
-                } else {
-                    info!(
-                        "Finished reading from segment {:?}, segment is auto released",
-                        slice.meta.scoped_segment
-                    );
-                    break; // try to acquire the next segment.
-                }
-            }
-        }
-    }
-    assert_eq!(event_count, NUM_EVENTS);
-}
-
-async fn test_release_segment_at(client_factory: &ClientFactory) {
-    let scope_name = Scope::from("testReaderScaling".to_owned());
-=======
     test_segment_rebalance(&client_factory);
 }
 
@@ -174,7 +101,6 @@
 
 async fn test_release_segment_at(client_factory: &ClientFactory) {
     let scope_name = Scope::from("testReaderScaling".to_owned());
->>>>>>> 05ce59aa
     let stream_name = Stream::from("testReaderReleaseat".to_owned());
 
     const NUM_EVENTS: usize = 10;
@@ -355,11 +281,7 @@
         stream: stream_name.clone(),
     };
     h.block_on(async {
-<<<<<<< HEAD
-        const NUM_EVENTS: usize = 10;
-=======
         const NUM_EVENTS: usize = 50;
->>>>>>> 05ce59aa
 
         let new_stream = create_scope_stream(
             client_factory.get_controller_client(),
@@ -391,9 +313,6 @@
         if let Some(event) = slice.next() {
             assert_eq!(b"aaa", event.value.as_slice(), "Corrupted event read");
             // wait for release timeout.
-<<<<<<< HEAD
-            thread::sleep(Duration::from_secs(10));
-=======
             thread::sleep(Duration::from_secs(20));
             reader1.release_segment(slice);
         } else {
@@ -457,32 +376,23 @@
             assert_eq!(b"aaa", event.value.as_slice(), "Corrupted event read");
             events_read += 1;
             // this should trigger a release.
->>>>>>> 05ce59aa
             reader1.release_segment(slice);
         } else {
             panic!("A valid slice is expected");
         }
     }
 
-<<<<<<< HEAD
-    if let Some(mut slice) = h.block_on(reader2.acquire_segment()) {
-        if let Some(event) = slice.next() {
-            assert_eq!(b"aaa", event.value.as_slice(), "Corrupted event read");
-=======
     // try acquiring a segment on reader 2 and verify segments are acquired.
     if let Some(mut slice) = h.block_on(reader2.acquire_segment()) {
         if let Some(event) = slice.next() {
             // validate that reader 2 acquired a segment.
             assert_eq!(b"aaa", event.value.as_slice(), "Corrupted event read");
             events_read += 1;
->>>>>>> 05ce59aa
             reader2.release_segment(slice);
         } else {
             panic!("A valid slice is expected for reader2");
         }
     }
-<<<<<<< HEAD
-=======
     // set reader 2 offline. This should ensure all the segments assigned to reader2 are available to be assigned by reader1.else {  }
     h.block_on(reader2.reader_offline());
     //reset the time to ensure reader1 acquires segment in the next cycle.
@@ -500,7 +410,6 @@
     }
 
     println!("{}", events_read);
->>>>>>> 05ce59aa
 }
 
 fn test_reader_offline(client_factory: &ClientFactory) {
