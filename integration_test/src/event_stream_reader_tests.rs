//
// Copyright (c) Dell Inc., or its subsidiaries. All Rights Reserved.
//
// Licensed under the Apache License, Version 2.0 (the "License");
// you may not use this file except in compliance with the License.
// You may obtain a copy of the License at
//
// http://www.apache.org/licenses/LICENSE-2.0
//

use crate::pravega_service::PravegaStandaloneServiceConfig;
use pravega_client::client_factory::ClientFactory;
use pravega_client::event_reader_group::ReaderGroup;
use pravega_client_config::{ClientConfigBuilder, MOCK_CONTROLLER_URI};
use pravega_client_shared::{
    Retention, RetentionType, ScaleType, Scaling, Scope, ScopedSegment, ScopedStream, Segment, Stream,
    StreamConfiguration,
};
use pravega_controller_client::ControllerClient;
use std::sync::atomic::{AtomicUsize, Ordering};
use std::sync::Arc;
use std::thread;
use std::time::{Duration, Instant};
<<<<<<< HEAD
use tokio::runtime::Handle;
use tokio::time::delay_for;
=======
use tokio::runtime::Runtime;
>>>>>>> 6422a3f0
use tracing::{debug, error, info, warn};

pub fn test_event_stream_reader(config: PravegaStandaloneServiceConfig) {
    info!("test event stream reader");
    let config = ClientConfigBuilder::default()
        .controller_uri(MOCK_CONTROLLER_URI)
        .is_auth_enabled(config.auth)
        .is_tls_enabled(config.tls)
        .build()
        .expect("creating config");
    let client_factory = ClientFactory::new(config);

<<<<<<< HEAD
    let handle = client_factory.get_runtime_handle();
    test_read_large_events(&client_factory, &handle);
    test_multi_reader_multi_segments_tail_read(&client_factory, &handle);
    handle.block_on(test_read_api(&client_factory));
    handle.block_on(test_stream_scaling(&client_factory));
    handle.block_on(test_release_segment(&client_factory));
    handle.block_on(test_release_segment_at(&client_factory));
=======
    let runtime = client_factory.get_runtime();
    test_read_large_events(&client_factory, &runtime);
    runtime.block_on(test_read_api(&client_factory));
    runtime.block_on(test_stream_scaling(&client_factory));
    runtime.block_on(test_release_segment(&client_factory));
    runtime.block_on(test_release_segment_at(&client_factory));
>>>>>>> 6422a3f0
    test_multiple_readers(&client_factory);
    test_reader_offline(&client_factory);
    test_segment_rebalance(&client_factory);
}

fn test_read_large_events(client_factory: &ClientFactory, rt: &Runtime) {
    let scope_name = Scope::from("testReaderScaling".to_owned());
    let stream_name = Stream::from("testReadLargeEvents".to_owned());

    const NUM_EVENTS: usize = 1000;
    const EVENT_SIZE: usize = 1000;

    let new_stream = rt.block_on(create_scope_stream(
        client_factory.get_controller_client(),
        &scope_name,
        &stream_name,
        1,
    ));
    // write events only if the stream is created. This is useful if we are running the reader tests
    // multiple times.
    if new_stream {
        rt.block_on(write_events(
            scope_name.clone(),
            stream_name.clone(),
            client_factory.clone(),
            NUM_EVENTS,
            EVENT_SIZE,
        ))
    }
    let stream = ScopedStream {
        scope: scope_name.clone(),
        stream: stream_name,
    };

    let rg: ReaderGroup =
        rt.block_on(client_factory.create_reader_group(scope_name, "rg-large-event".to_string(), stream));
    let mut reader = rt.block_on(rg.create_reader("r1".to_string()));

    let mut event_count = 0;
    while event_count < NUM_EVENTS {
        if let Some(mut slice) = rt.block_on(reader.acquire_segment()) {
            while let Some(event) = slice.next() {
                assert_eq!(
                    vec![1; EVENT_SIZE],
                    event.value.as_slice(),
                    "Corrupted event read"
                );
                event_count += 1;
                info!("read count {}", event_count);
            }
            rt.block_on(reader.release_segment(slice));
        }
    }
    assert_eq!(event_count, NUM_EVENTS);
}

fn test_multi_reader_multi_segments_tail_read(client_factory: &ClientFactory, rt: &Handle) {
    let scope_name = Scope::from("testMultiReaderMultiSegmentsTailRead".to_owned());
    let stream_name = Stream::from("testMultiReaderMultiSegmentsTailRead".to_owned());

    const NUM_EVENTS: usize = 2000;
    const EVENT_SIZE: usize = 1024;

    let new_stream = rt.block_on(create_scope_stream(
        client_factory.get_controller_client(),
        &scope_name,
        &stream_name,
        2,
    ));
    // write events only if the stream is created. This is useful if we are running the reader tests
    // multiple times.
    let factory = client_factory.clone();
    let scope_name_clone = scope_name.clone();
    let stream_name_clone = stream_name.clone();
    if new_stream {
        rt.spawn(async {
            write_events(
                scope_name_clone,
                stream_name_clone,
                factory,
                NUM_EVENTS,
                EVENT_SIZE,
            )
            .await
        });
    }
    let stream = ScopedStream {
        scope: scope_name.clone(),
        stream: stream_name,
    };

    let rg: ReaderGroup = rt.block_on(client_factory.create_reader_group(
        scope_name,
        "rg-single-reader-multi-segments".to_string(),
        stream,
    ));
    let mut reader1 = rt.block_on(rg.create_reader("r1".to_string()));
    let mut reader2 = rt.block_on(rg.create_reader("r2".to_string()));
    let read_count = Arc::new(AtomicUsize::new(0));
    let read_count1 = read_count.clone();
    let read_count2 = read_count.clone();
    let handle1 = rt.spawn(async move {
        while read_count1.load(Ordering::Relaxed) < NUM_EVENTS {
            if let Some(mut slice) = reader1.acquire_segment().await {
                info!("acquire segment for reader r1, {:?}", slice);
                while let Some(event) = slice.next() {
                    assert_eq!(
                        vec![1; EVENT_SIZE],
                        event.value.as_slice(),
                        "Corrupted event read"
                    );
                    let prev = read_count1.fetch_add(1, Ordering::SeqCst);
                    info!("read count {}", prev + 1);
                }
                reader1.release_segment(slice).await;
            }
        }
    });
    let handle2 = rt.spawn(async move {
        while read_count2.load(Ordering::Relaxed) < NUM_EVENTS {
            if let Some(mut slice) = reader2.acquire_segment().await {
                info!("acquire segment for reader r2 {:?}", slice);
                while let Some(event) = slice.next() {
                    assert_eq!(
                        vec![1; EVENT_SIZE],
                        event.value.as_slice(),
                        "Corrupted event read"
                    );
                    let prev = read_count2.fetch_add(1, Ordering::SeqCst);
                    info!("read count {}", prev + 1);
                }
                reader2.release_segment(slice).await;
            }
        }
    });
    rt.block_on(handle1).expect("wait for reader1");
    rt.block_on(handle2).expect("wait for reader2");
    assert_eq!(read_count.load(Ordering::Relaxed), NUM_EVENTS);
}

async fn test_release_segment(client_factory: &ClientFactory) {
    let scope_name = Scope::from("testReaderScaling".to_owned());
    let stream_name = Stream::from("testReaderRelease1".to_owned());

    const NUM_EVENTS: usize = 10;
    const EVENT_SIZE: usize = 10;

    let new_stream = create_scope_stream(
        client_factory.get_controller_client(),
        &scope_name,
        &stream_name,
        1,
    )
    .await;
    // write events only if the stream is created. This is useful if we are running the reader tests
    // multiple times.
    if new_stream {
        write_events_before_and_after_scale(
            scope_name.clone(),
            stream_name.clone(),
            client_factory.clone(),
            NUM_EVENTS,
            EVENT_SIZE,
        )
        .await;
    }
    let stream = ScopedStream {
        scope: scope_name.clone(),
        stream: stream_name.clone(),
    };

    let rg: ReaderGroup = client_factory
        .create_reader_group(scope_name, "rg-release".to_string(), stream)
        .await;
    let mut reader = rg.create_reader("r1".to_string()).await;

    let mut event_count = 0;
    let mut release_invoked = false;
    while event_count < NUM_EVENTS {
        if let Some(mut slice) = reader.acquire_segment().await {
            loop {
                if !release_invoked && event_count == 5 {
                    reader.release_segment(slice).await;
                    release_invoked = true;
                    break;
                } else if let Some(event) = slice.next() {
                    assert_eq!(
                        vec![1; EVENT_SIZE],
                        event.value.as_slice(),
                        "Corrupted event read"
                    );
                    event_count += 1;
                } else {
                    info!(
                        "Finished reading from segment {:?}, segment is auto released",
                        slice.meta.scoped_segment
                    );
                    break; // try to acquire the next segment.
                }
            }
        }
    }
    assert_eq!(event_count, NUM_EVENTS);
}

async fn test_release_segment_at(client_factory: &ClientFactory) {
    let scope_name = Scope::from("testReaderScaling".to_owned());
    let stream_name = Stream::from("testReaderReleaseat".to_owned());

    const NUM_EVENTS: usize = 10;
    const EVENT_SIZE: usize = 10;

    let new_stream = create_scope_stream(
        client_factory.get_controller_client(),
        &scope_name,
        &stream_name,
        1,
    )
    .await;
    // write events only if the stream is created.
    if new_stream {
        write_events_before_and_after_scale(
            scope_name.clone(),
            stream_name.clone(),
            client_factory.clone(),
            NUM_EVENTS,
            EVENT_SIZE,
        )
        .await;
    }
    let str = ScopedStream {
        scope: scope_name.clone(),
        stream: stream_name.clone(),
    };

    let rg = client_factory
        .create_reader_group(scope_name, "rg-release-segment".to_string(), str)
        .await;
    let mut reader = rg.create_reader("r1".to_string()).await;
    let mut event_count = 0;
    let mut release_invoked = false;
    loop {
        if event_count == NUM_EVENTS + NUM_EVENTS + 5 {
            // all events have been read. Exit test.
            break;
        }
        if let Some(mut slice) = reader.acquire_segment().await {
            loop {
                if !release_invoked && event_count == 5 {
                    reader.release_segment_at(slice, 0).await; // release segment @ the beginning, so that the reader reads all the data.
                    release_invoked = true;
                    break;
                } else if let Some(event) = slice.next() {
                    assert_eq!(
                        vec![1; EVENT_SIZE],
                        event.value.as_slice(),
                        "Corrupted event read"
                    );
                    event_count += 1;
                } else {
                    info!(
                        "Finished reading from segment {:?}, segment is auto released",
                        slice.meta.scoped_segment
                    );
                    break; // try to acquire the next segment.
                }
            }
        }
    }
    assert_eq!(event_count, NUM_EVENTS + NUM_EVENTS + 5); // 5 additional events.
}

async fn test_stream_scaling(client_factory: &ClientFactory) {
    let scope_name = Scope::from("testScope".to_owned());
    let stream_name = Stream::from("testReaderStream".to_owned());

    const NUM_EVENTS: usize = 10;
    const EVENT_SIZE: usize = 10;

    let new_stream = create_scope_stream(
        client_factory.get_controller_client(),
        &scope_name,
        &stream_name,
        1,
    )
    .await;
    // write events only if the stream is created.
    if new_stream {
        write_events_before_and_after_scale(
            scope_name.clone(),
            stream_name.clone(),
            client_factory.clone(),
            NUM_EVENTS,
            EVENT_SIZE,
        )
        .await;
    }
    let str = ScopedStream {
        scope: scope_name.clone(),
        stream: stream_name.clone(),
    };

    let rg = client_factory
        .create_reader_group(scope_name, "rg_stream_scaling".to_string(), str)
        .await;
    let mut reader = rg.create_reader("r1".to_string()).await;
    let mut event_count = 0;
    loop {
        if event_count == NUM_EVENTS + NUM_EVENTS {
            // all events have been read. Exit test.
            break;
        }
        if let Some(mut slice) = reader.acquire_segment().await {
            loop {
                if let Some(event) = slice.next() {
                    assert_eq!(
                        vec![1; EVENT_SIZE],
                        event.value.as_slice(),
                        "Corrupted event read"
                    );
                    event_count += 1;
                } else {
                    info!(
                        "Finished reading from segment {:?}, segment is auto released",
                        slice.meta.scoped_segment
                    );
                    break; // try to acquire the next segment.
                }
            }
        }
    }
    assert_eq!(event_count, NUM_EVENTS + NUM_EVENTS);
    info!("test event stream reader scaling passed");
}

//Test reading out data from a stream.
async fn test_read_api(client_factory: &ClientFactory) {
    info!("test event stream reader read api");
    let scope_name = Scope::from("testReaderScope".to_owned());
    let stream_name = Stream::from("testReaderStream".to_owned());

    const NUM_EVENTS: usize = 10;
    const EVNET_SIZE: usize = 10;

    let new_stream = create_scope_stream(
        client_factory.get_controller_client(),
        &scope_name,
        &stream_name,
        4,
    )
    .await;
    // write events only if the stream is not created.
    if new_stream {
        // write 100 events.
        write_events(
            scope_name.clone(),
            stream_name.clone(),
            client_factory.clone(),
            NUM_EVENTS,
            EVNET_SIZE,
        )
        .await;
    }
    let str = ScopedStream {
        scope: scope_name.clone(),
        stream: stream_name.clone(),
    };
    let rg = client_factory
        .create_reader_group(scope_name, "rg-read-api".to_string(), str)
        .await;
    let mut reader = rg.create_reader("r1".to_string()).await;
    let mut event_count = 0;
    while let Some(mut slice) = reader.acquire_segment().await {
        loop {
            if let Some(event) = slice.next() {
                assert_eq!(
                    vec![1; EVNET_SIZE],
                    event.value.as_slice(),
                    "Corrupted event read"
                );
                event_count += 1;
            } else {
                println!(
                    "Finished reading from segment {:?}, segment is auto released",
                    slice.meta.scoped_segment
                );
                break; // try to acquire the next segment.
            }
        }
        if event_count == NUM_EVENTS {
            // all events have been read. Exit test.
            break;
        }
    }
    info!("test event stream reader read api passed");
}

fn test_multiple_readers(client_factory: &ClientFactory) {
    let h = client_factory.get_runtime();
    let scope_name = Scope::from("testScope".to_owned());
    let stream_name = Stream::from("testMultiReader".to_owned());
    let str = ScopedStream {
        scope: scope_name.clone(),
        stream: stream_name.clone(),
    };
    const NUM_EVENTS: usize = 50;
    const EVENT_SIZE: usize = 10;

    h.block_on(async {
        let new_stream = create_scope_stream(
            client_factory.get_controller_client(),
            &scope_name,
            &stream_name,
            4,
        )
        .await;
        // write events only if the stream is created.
        if new_stream {
            // write events
            write_events(
                scope_name.clone(),
                stream_name.clone(),
                client_factory.clone(),
                NUM_EVENTS,
                EVENT_SIZE,
            )
            .await;
        }
    });

    let rg = h.block_on(client_factory.create_reader_group(scope_name, "rg_multi_reader".to_string(), str));
    // reader 1 will be assigned all the segments.
    let mut reader1 = h.block_on(rg.create_reader("r1".to_string()));
    // no segments will be assigned to reader2
    let mut reader2 = h.block_on(rg.create_reader("r2".to_string()));

    if let Some(mut slice) = h.block_on(reader1.acquire_segment()) {
        if let Some(event) = slice.next() {
            assert_eq!(
                vec![1; EVENT_SIZE],
                event.value.as_slice(),
                "Corrupted event read"
            );
            // wait for release timeout.
            thread::sleep(Duration::from_secs(20));
            h.block_on(reader1.release_segment(slice));
        } else {
            panic!("A valid slice is expected");
        }
    }

    if let Some(mut slice) = h.block_on(reader2.acquire_segment()) {
        if let Some(event) = slice.next() {
            assert_eq!(
                vec![1; EVENT_SIZE],
                event.value.as_slice(),
                "Corrupted event read"
            );
            h.block_on(reader2.release_segment(slice));
        } else {
            panic!("A valid slice is expected for reader2");
        }
    }
}

fn test_segment_rebalance(client_factory: &ClientFactory) {
    let h = client_factory.get_runtime();
    let scope_name = Scope::from("testScope".to_owned());
    let stream_name = Stream::from("testsegrebalance".to_owned());
    let str = ScopedStream {
        scope: scope_name.clone(),
        stream: stream_name.clone(),
    };
    const NUM_EVENTS: usize = 50;
    const EVENT_SIZE: usize = 10;

    h.block_on(async {
        let new_stream = create_scope_stream(
            client_factory.get_controller_client(),
            &scope_name,
            &stream_name,
            4,
        )
        .await;
        // write events only if the stream is created.
        if new_stream {
            // write events with random routing keys.
            write_events(
                scope_name.clone(),
                stream_name.clone(),
                client_factory.clone(),
                NUM_EVENTS,
                EVENT_SIZE,
            )
            .await;
        }
    });

    let rg =
        h.block_on(client_factory.create_reader_group(scope_name, "rg_reblance_reader".to_string(), str));
    // reader 1 will be assigned all the segments.
    let mut reader1 = h.block_on(rg.create_reader("r1".to_string()));
    // no segments will be assigned to reader2 until a rebalance
    let mut reader2 = h.block_on(rg.create_reader("r2".to_string()));

    // change the last seg acquire and release time to ensure segment balance is triggered.
    let last_acquire_release_time = Instant::now() - Duration::from_secs(20);
    reader1.set_last_acquire_release_time(last_acquire_release_time);
    reader2.set_last_acquire_release_time(last_acquire_release_time);
    let mut events_read = 0;
    if let Some(mut slice) = h.block_on(reader1.acquire_segment()) {
        if let Some(event) = slice.next() {
            assert_eq!(
                vec![1; EVENT_SIZE],
                event.value.as_slice(),
                "Corrupted event read"
            );
            events_read += 1;
            // this should trigger a release.
            h.block_on(reader1.release_segment(slice));
        } else {
            panic!("A valid slice is expected");
        }
    }

    // try acquiring a segment on reader 2 and verify segments are acquired.
    if let Some(mut slice) = h.block_on(reader2.acquire_segment()) {
        if let Some(event) = slice.next() {
            // validate that reader 2 acquired a segment.
            assert_eq!(
                vec![1; EVENT_SIZE],
                event.value.as_slice(),
                "Corrupted event read"
            );
            events_read += 1;
            h.block_on(reader2.release_segment(slice));
        } else {
            panic!("A valid slice is expected for reader2");
        }
    }
    // set reader 2 offline. This should ensure all the segments assigned to reader2 are available to be assigned by reader1.else {  }
    h.block_on(reader2.reader_offline());
    //reset the time to ensure reader1 acquires segment in the next cycle.
    reader1.set_last_acquire_release_time(Instant::now() - Duration::from_secs(20));

    while let Some(slice) = h.block_on(reader1.acquire_segment()) {
        // read all events in the slice.
        for event in slice {
            assert_eq!(
                vec![1; EVENT_SIZE],
                event.value.as_slice(),
                "Corrupted event read"
            );
            events_read += 1;
        }
        if events_read == NUM_EVENTS {
            break;
        }
    }

    println!("{}", events_read);
}

fn test_reader_offline(client_factory: &ClientFactory) {
    let h = client_factory.get_runtime();
    let scope_name = Scope::from("testScope".to_owned());
    let stream_name = Stream::from("testReaderOffline".to_owned());
    let str = ScopedStream {
        scope: scope_name.clone(),
        stream: stream_name.clone(),
    };
    const NUM_EVENTS: usize = 10;
    const EVENT_SIZE: usize = 10;

    h.block_on(async {
        let new_stream = create_scope_stream(
            client_factory.get_controller_client(),
            &scope_name,
            &stream_name,
            4,
        )
        .await;
        // write events only if the stream is created.
        if new_stream {
            // write events
            write_events(
                scope_name.clone(),
                stream_name.clone(),
                client_factory.clone(),
                NUM_EVENTS,
                EVENT_SIZE,
            )
            .await;
        }
    });

    let rg = h.block_on(client_factory.create_reader_group(scope_name, "rg_reader_offline".to_string(), str));
    // reader 1 will be assigned all the segments.
    let mut reader1 = h.block_on(rg.create_reader("r1".to_string()));

    // read one event using reader1 and release it back.
    // A drop of segment slice does the same .
    if let Some(mut slice) = h.block_on(reader1.acquire_segment()) {
        if let Some(event) = slice.next() {
            assert_eq!(
                vec![1; EVENT_SIZE],
                event.value.as_slice(),
                "Corrupted event read"
            );
            // wait for release timeout.
            thread::sleep(Duration::from_secs(10));
            h.block_on(reader1.release_segment(slice));
        } else {
            panic!("A valid slice is expected");
        }
    }
    // reader offline.
    h.block_on(reader1.reader_offline());

    let mut reader2 = h.block_on(rg.create_reader("r2".to_string()));

    let mut events_read = 1; // one event has been already read by reader 1.
    while let Some(slice) = h.block_on(reader2.acquire_segment()) {
        // read from a Segment slice.
        for event in slice {
            assert_eq!(
                vec![1; EVENT_SIZE],
                event.value.as_slice(),
                "Corrupted event read"
            );
            events_read += 1;
        }
        if events_read == NUM_EVENTS {
            break;
        }
    }
    assert_eq!(NUM_EVENTS, events_read);
}

// helper method to write events to Pravega
async fn write_events(
    scope_name: Scope,
    stream_name: Stream,
    client_factory: ClientFactory,
    num_events: usize,
    event_size: usize,
) {
    let scoped_stream = ScopedStream {
        scope: scope_name,
        stream: stream_name,
    };
    let mut writer = client_factory.create_event_stream_writer(scoped_stream);
    for x in 0..num_events {
        let rx = writer.write_event(vec![1; event_size]).await;
        rx.await.expect("Failed to write Event").unwrap();
        info!("write count {}", x);
    }
}

// helper function to write events into a stream before and after a stream scale operation.
async fn write_events_before_and_after_scale(
    scope_name: Scope,
    stream_name: Stream,
    client_factory: ClientFactory,
    num_events: usize,
    event_size: usize,
) {
    write_events(
        scope_name.clone(),
        stream_name.clone(),
        client_factory.clone(),
        num_events,
        event_size,
    )
    .await;
    let scoped_stream = ScopedStream {
        scope: scope_name.clone(),
        stream: stream_name.clone(),
    };
    let new_range = [(0.0, 0.5), (0.5, 1.0)];
    let to_seal_segments: Vec<Segment> = vec![Segment::from(0)];
    let controller = client_factory.get_controller_client();
    let scale_result = controller
        .scale_stream(&scoped_stream, to_seal_segments.as_slice(), &new_range)
        .await;
    assert!(scale_result.is_ok(), "Stream scaling should complete");
    let current_segments_result = controller.get_current_segments(&scoped_stream).await;
    assert_eq!(2, current_segments_result.unwrap().key_segment_map.len());
    // write events post stream scaling.
    write_events(scope_name, stream_name, client_factory, num_events, event_size).await;
}

// helper method to create scope and stream.
async fn create_scope_stream(
    controller_client: &dyn ControllerClient,
    scope_name: &Scope,
    stream_name: &Stream,
    segment_count: i32,
) -> bool {
    controller_client
        .create_scope(scope_name)
        .await
        .expect("create scope");
    let request = StreamConfiguration {
        scoped_stream: ScopedStream {
            scope: scope_name.clone(),
            stream: stream_name.clone(),
        },
        scaling: Scaling {
            scale_type: ScaleType::FixedNumSegments,
            target_rate: 0,
            scale_factor: 0,
            min_num_segments: segment_count,
        },
        retention: Retention {
            retention_type: RetentionType::None,
            retention_param: 0,
        },
    };
    controller_client
        .create_stream(&request)
        .await
        .expect("create stream failed")
}<|MERGE_RESOLUTION|>--- conflicted
+++ resolved
@@ -21,12 +21,8 @@
 use std::sync::Arc;
 use std::thread;
 use std::time::{Duration, Instant};
-<<<<<<< HEAD
-use tokio::runtime::Handle;
 use tokio::time::delay_for;
-=======
 use tokio::runtime::Runtime;
->>>>>>> 6422a3f0
 use tracing::{debug, error, info, warn};
 
 pub fn test_event_stream_reader(config: PravegaStandaloneServiceConfig) {
@@ -39,22 +35,13 @@
         .expect("creating config");
     let client_factory = ClientFactory::new(config);
 
-<<<<<<< HEAD
-    let handle = client_factory.get_runtime_handle();
-    test_read_large_events(&client_factory, &handle);
-    test_multi_reader_multi_segments_tail_read(&client_factory, &handle);
+    let runtime = client_factory.get_runtime();
+    test_read_large_events(&client_factory, &runtime);
+    test_multi_reader_multi_segments_tail_read(&client_factory, &runtime);
     handle.block_on(test_read_api(&client_factory));
     handle.block_on(test_stream_scaling(&client_factory));
     handle.block_on(test_release_segment(&client_factory));
     handle.block_on(test_release_segment_at(&client_factory));
-=======
-    let runtime = client_factory.get_runtime();
-    test_read_large_events(&client_factory, &runtime);
-    runtime.block_on(test_read_api(&client_factory));
-    runtime.block_on(test_stream_scaling(&client_factory));
-    runtime.block_on(test_release_segment(&client_factory));
-    runtime.block_on(test_release_segment_at(&client_factory));
->>>>>>> 6422a3f0
     test_multiple_readers(&client_factory);
     test_reader_offline(&client_factory);
     test_segment_rebalance(&client_factory);
