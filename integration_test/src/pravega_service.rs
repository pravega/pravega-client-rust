--- conflicted
+++ resolved
@@ -137,11 +137,7 @@
         drop(src); // Close the file early
 
         // Run the replace operation in memory
-<<<<<<< HEAD
-        let new_data: String = if enable {
-=======
         let new_data = if enable {
->>>>>>> b57b2ea6
             data.replace("INFO", "DEBUG")
         } else {
             data.replace("DEBUG", "INFO")
