//
// Copyright (c) Dell Inc., or its subsidiaries. All Rights Reserved.
//
// Licensed under the Apache License, Version 2.0 (the "License");
// you may not use this file except in compliance with the License.
// You may obtain a copy of the License at
//
// http://www.apache.org/licenses/LICENSE-2.0
//

use lazy_static::*;
use pravega_client_rust::raw_client::RawClient;
use pravega_client_rust::raw_client::RawClientImpl;
use pravega_controller_client::{ControllerClient, ControllerClientImpl, ControllerConnectionManager};
use pravega_rust_client_shared::*;
use pravega_wire_protocol::client_config::{ClientConfig, ClientConfigBuilder, TEST_CONTROLLER_URI};
use pravega_wire_protocol::client_connection::{ClientConnection, ClientConnectionImpl};
use pravega_wire_protocol::commands::Command as WireCommand;
use pravega_wire_protocol::commands::*;
use pravega_wire_protocol::connection_factory::ConnectionFactory;
use pravega_wire_protocol::connection_pool::{ConnectionPool, SegmentConnectionManager};
use pravega_wire_protocol::wire_commands::{Replies, Requests};
use std::net::SocketAddr;
use std::time;
use tokio::runtime::Runtime;
use tokio::time::timeout;
use uuid::Uuid;

// create a static connection pool for using through tests.
lazy_static! {
    static ref CONFIG: ClientConfig = {
        ClientConfigBuilder::default()
            .controller_uri(TEST_CONTROLLER_URI)
            .build()
            .expect("build client config")
    };
    static ref CONNECTION_POOL: ConnectionPool<SegmentConnectionManager> = {
        let cf = ConnectionFactory::create(CONFIG.connection_type);
        let manager = SegmentConnectionManager::new(cf, CONFIG.max_connections_in_pool);
        ConnectionPool::new(manager)
    };
    static ref CONTROLLER_CLIENT: ControllerClientImpl = { ControllerClientImpl::new(CONFIG.clone()) };
}

<<<<<<< HEAD
pub async fn wirecommand_test_wrapper() {
=======
pub fn test_wirecommand(rt: &mut Runtime) {
>>>>>>> 7a0711f8
    let timeout_second = time::Duration::from_secs(30);

    timeout(timeout_second, test_hello()).await.unwrap();

    timeout(timeout_second, test_keep_alive()).await.unwrap();

    timeout(timeout_second, test_setup_append()).await.unwrap();

    timeout(timeout_second, test_create_segment()).await.unwrap();

    timeout(timeout_second, test_update_and_get_segment_attribute())
        .await
        .unwrap();

    timeout(timeout_second, test_get_stream_segment_info())
        .await
        .unwrap();

    timeout(timeout_second, test_seal_segment()).await.unwrap();

    timeout(timeout_second, test_delete_segment()).await.unwrap();

    timeout(timeout_second, test_conditional_append_and_read_segment())
        .await
        .unwrap();

    timeout(timeout_second, test_update_segment_policy())
        .await
        .unwrap();

    timeout(timeout_second, test_merge_segment()).await.unwrap();

    timeout(timeout_second, test_truncate_segment()).await.unwrap();

    timeout(timeout_second, test_update_table_entries())
        .await
        .unwrap();

    timeout(timeout_second, test_read_table_key()).await.unwrap();

    timeout(timeout_second, test_read_table()).await.unwrap();

    timeout(timeout_second, test_read_table_entries()).await.unwrap();
}

async fn test_hello() {
    let scope_name = Scope::new("testScope".into());
    let stream_name = Stream::new("testStream".into());
    // Create scope and stream

    CONTROLLER_CLIENT
        .create_scope(&scope_name)
        .await
        .expect("create scope");

    let request = StreamConfiguration {
        scoped_stream: ScopedStream {
            scope: scope_name.clone(),
            stream: stream_name.clone(),
        },
        scaling: Scaling {
            scale_type: ScaleType::FixedNumSegments,
            target_rate: 0,
            scale_factor: 0,
            min_num_segments: 1,
        },
        retention: Retention {
            retention_type: RetentionType::None,
            retention_param: 0,
        },
    };
    CONTROLLER_CLIENT
        .create_stream(&request)
        .await
        .expect("create stream");
    //Get the endpoint.
    let segment_name = ScopedSegment {
        scope: scope_name.clone(),
        stream: stream_name.clone(),
        segment: Segment { number: 0 },
    };
    let endpoint = CONTROLLER_CLIENT
        .get_endpoint_for_segment(&segment_name)
        .await
        .expect("get endpoint for segment")
        .parse::<SocketAddr>()
        .expect("convert to socketaddr");

    // send hello to Pravega standalone
    let request = Requests::Hello(HelloCommand {
        low_version: 5,
        high_version: 9,
    });

    let reply = Replies::Hello(HelloCommand {
        low_version: 5,
        high_version: 9,
    });

    let raw_client = RawClientImpl::new(&*CONNECTION_POOL, endpoint);
    raw_client
        .send_request(&request)
        .await
        .map_or_else(|e| panic!("failed to get reply: {}", e), |r| assert_eq!(reply, r));
}

// KeepAlive would not send back reply.
async fn test_keep_alive() {
    let scope_name = Scope::new("testScope".into());
    let stream_name = Stream::new("testStream".into());
    let segment_name = ScopedSegment {
        scope: scope_name.clone(),
        stream: stream_name.clone(),
        segment: Segment { number: 0 },
    };

    let endpoint = CONTROLLER_CLIENT
        .get_endpoint_for_segment(&segment_name)
        .await
        .expect("get endpoint for segment")
        .parse::<SocketAddr>()
        .expect("convert to socketaddr");

    let request = Requests::KeepAlive(KeepAliveCommand {});
    let connection = (&*CONNECTION_POOL)
        .get_connection(endpoint)
        .await
        .expect("get connection");
    let mut client_connection = ClientConnectionImpl::new(connection);
    client_connection.write(&request).await.expect("send request");
}

async fn test_setup_append() {
    let scope_name = Scope::new("testScope".into());
    let stream_name = Stream::new("testStream".into());
    let segment_name = ScopedSegment {
        scope: scope_name.clone(),
        stream: stream_name.clone(),
        segment: Segment { number: 0 },
    };

    let endpoint = CONTROLLER_CLIENT
        .get_endpoint_for_segment(&segment_name)
        .await
        .expect("get endpoint for segment")
        .parse::<SocketAddr>()
        .expect("convert to socketaddr");

    // send setup_append to standalone SegmentStore
    let sname = segment_name.to_string();
    let request = Requests::SetupAppend(SetupAppendCommand {
        request_id: 0,
        writer_id: 0,
        segment: sname.clone(),
        delegation_token: String::from(""),
    });

    let reply = Replies::AppendSetup(AppendSetupCommand {
        request_id: 0,
        writer_id: 0,
        segment: sname.clone(),
        last_event_number: i64::min_value(),
    });

    let raw_client = RawClientImpl::new(&*CONNECTION_POOL, endpoint);
    raw_client
        .send_request(&request)
        .await
        .map_or_else(|e| panic!("failed to get reply: {}", e), |r| assert_eq!(reply, r));

    // A wrong segment name.
    let segment_name = ScopedSegment {
        scope: scope_name.clone(),
        stream: stream_name.clone(),
        segment: Segment { number: 1 },
    };
    let request = Requests::SetupAppend(SetupAppendCommand {
        request_id: 1,
        writer_id: 1,
        segment: segment_name.to_string() + "foo",
        delegation_token: String::from(""),
    });

    let reply = Replies::NoSuchSegment(NoSuchSegmentCommand {
        request_id: 1,
        segment: segment_name.to_string() + "foo",
        server_stack_trace: String::from(""),
        offset: -1,
    });
    raw_client
        .send_request(&request)
        .await
        .map_or_else(|e| panic!("failed to get reply: {}", e), |r| assert_eq!(reply, r));
}

async fn test_create_segment() {
    let scope_name = Scope::new("testScope".into());
    let stream_name = Stream::new("testStream".into());
    let segment_name = ScopedSegment {
        scope: scope_name.clone(),
        stream: stream_name.clone(),
        segment: Segment { number: 1 },
    };

    let endpoint = CONTROLLER_CLIENT
        .get_endpoint_for_segment(&segment_name)
        .await
        .expect("get endpoint for segment")
        .parse::<SocketAddr>()
        .expect("convert to socketaddr");

    let raw_client = RawClientImpl::new(&*CONNECTION_POOL, endpoint);

    let request1 = Requests::CreateSegment(CreateSegmentCommand {
        request_id: 1,
        segment: segment_name.to_string(),
        target_rate: 0,
        scale_type: ScaleType::FixedNumSegments as u8,
        delegation_token: String::from(""),
    });
    let reply1 = Replies::SegmentCreated(SegmentCreatedCommand {
        request_id: 1,
        segment: segment_name.to_string(),
    });
    let request2 = Requests::CreateSegment(CreateSegmentCommand {
        request_id: 2,
        segment: segment_name.to_string(),
        target_rate: 0,
        scale_type: ScaleType::FixedNumSegments as u8,
        delegation_token: String::from(""),
    });
    let reply2 = Replies::SegmentAlreadyExists(SegmentAlreadyExistsCommand {
        request_id: 2,
        segment: segment_name.to_string(),
        server_stack_trace: "".to_string(),
    });

    raw_client.send_request(&request1).await.map_or_else(
        |e| panic!("failed to get reply: {}", e),
        |r| assert_eq!(reply1, r),
    );
    raw_client.send_request(&request2).await.map_or_else(
        |e| panic!("failed to get reply: {}", e),
        |r| assert_eq!(reply2, r),
    );
}

async fn test_seal_segment() {
    let scope_name = Scope::new("testScope".into());
    let stream_name = Stream::new("testStream".into());
    let segment_name = ScopedSegment {
        scope: scope_name.clone(),
        stream: stream_name.clone(),
        segment: Segment { number: 1 },
    };

    let endpoint = CONTROLLER_CLIENT
        .get_endpoint_for_segment(&segment_name)
        .await
        .expect("get endpoint for segment")
        .parse::<SocketAddr>()
        .expect("convert to socketaddr");

    let raw_client = RawClientImpl::new(&*CONNECTION_POOL, endpoint);

    let request = Requests::SealSegment(SealSegmentCommand {
        segment: segment_name.to_string(),
        request_id: 3,
        delegation_token: String::from(""),
    });

    let reply = Replies::SegmentSealed(SegmentSealedCommand {
        request_id: 3,
        segment: segment_name.to_string(),
    });

    raw_client
        .send_request(&request)
        .await
        .map_or_else(|e| panic!("failed to get reply: {}", e), |r| assert_eq!(reply, r));
}

async fn test_update_and_get_segment_attribute() {
    let scope_name = Scope::new("testScope".into());
    let stream_name = Stream::new("testStream".into());
    let segment_name = ScopedSegment {
        scope: scope_name.clone(),
        stream: stream_name.clone(),
        segment: Segment { number: 0 },
    };

    let endpoint = CONTROLLER_CLIENT
        .get_endpoint_for_segment(&segment_name)
        .await
        .expect("get endpoint for segment")
        .parse::<SocketAddr>()
        .expect("convert to socketaddr");

    let raw_client = RawClientImpl::new(&*CONNECTION_POOL, endpoint);

    let sname = segment_name.to_string();
    let uid = Uuid::new_v4().as_u128();
    let request = Requests::UpdateSegmentAttribute(UpdateSegmentAttributeCommand {
        request_id: 4,
        segment_name: sname.clone(),
        attribute_id: uid,
        new_value: 1,
        expected_value: i64::min_value(),
        delegation_token: String::from(""),
    });
    let reply = Replies::SegmentAttributeUpdated(SegmentAttributeUpdatedCommand {
        request_id: 4,
        success: true,
    });
    raw_client
        .send_request(&request)
        .await
        .map_or_else(|e| panic!("failed to get reply: {}", e), |r| assert_eq!(reply, r));

    let request = Requests::GetSegmentAttribute(GetSegmentAttributeCommand {
        request_id: 5,
        segment_name: sname.clone(),
        attribute_id: uid,
        delegation_token: String::from(""),
    });

    let reply = Replies::SegmentAttribute(SegmentAttributeCommand {
        request_id: 5,
        value: 1,
    });
    raw_client
        .send_request(&request)
        .await
        .map_or_else(|e| panic!("failed to get reply: {}", e), |r| assert_eq!(reply, r));
}

async fn test_get_stream_segment_info() {
    let scope_name = Scope::new("testScope".into());
    let stream_name = Stream::new("testStream".into());
    let stream = ScopedStream {
        scope: scope_name.clone(),
        stream: stream_name.clone(),
    };

    //seal this stream.
    CONTROLLER_CLIENT.seal_stream(&stream).await.expect("seal stream");

    let segment_name = ScopedSegment {
        scope: scope_name.clone(),
        stream: stream_name.clone(),
        segment: Segment { number: 0 },
    };

    let endpoint = CONTROLLER_CLIENT
        .get_endpoint_for_segment(&segment_name)
        .await
        .expect("get endpoint for segment")
        .parse::<SocketAddr>()
        .expect("convert to socketaddr");

    let raw_client = RawClientImpl::new(&*CONNECTION_POOL, endpoint);

    let sname = segment_name.to_string();
    let request = Requests::GetStreamSegmentInfo(GetStreamSegmentInfoCommand {
        request_id: 6,
        segment_name: sname.clone(),
        delegation_token: String::from(""),
    });
    let reply = raw_client
        .send_request(&request)
        .await
        .expect("fail to get reply");
    if let Replies::StreamSegmentInfo(info) = reply {
        assert!(info.is_sealed, true);
    } else {
        panic!("Wrong reply type");
    }
}

async fn test_delete_segment() {
    let scope_name = Scope::new("testScope".into());
    let stream_name = Stream::new("testStream".into());
    let segment_name = ScopedSegment {
        scope: scope_name.clone(),
        stream: stream_name.clone(),
        segment: Segment { number: 0 },
    };

    let endpoint = CONTROLLER_CLIENT
        .get_endpoint_for_segment(&segment_name)
        .await
        .expect("get endpoint for segment")
        .parse::<SocketAddr>()
        .expect("convert to socketaddr");

    let raw_client = RawClientImpl::new(&*CONNECTION_POOL, endpoint);

    let request = Requests::DeleteSegment(DeleteSegmentCommand {
        request_id: 7,
        segment: segment_name.to_string(),
        delegation_token: String::from(""),
    });
    let reply = Replies::SegmentDeleted(SegmentDeletedCommand {
        request_id: 7,
        segment: segment_name.to_string(),
    });
    raw_client
        .send_request(&request)
        .await
        .map_or_else(|e| panic!("failed to get reply: {}", e), |r| assert_eq!(reply, r));
}

async fn test_conditional_append_and_read_segment() {
    // create a segment.
    let scope_name = Scope::new("scope".into());
    let stream_name = Stream::new("stream".into());

    let segment_name = ScopedSegment {
        scope: scope_name,
        stream: stream_name,
        segment: Segment { number: 0 },
    };

    let endpoint = CONTROLLER_CLIENT
        .get_endpoint_for_segment(&segment_name)
        .await
        .expect("get endpoint for segment")
        .parse::<SocketAddr>()
        .expect("convert to socketaddr");

    let raw_client = RawClientImpl::new(&*CONNECTION_POOL, endpoint);

    let request = Requests::CreateSegment(CreateSegmentCommand {
        request_id: 8,
        segment: segment_name.to_string(),
        target_rate: 0,
        scale_type: ScaleType::FixedNumSegments as u8,
        delegation_token: String::from(""),
    });
    raw_client.send_request(&request).await.expect("create segment");

    // Setup Append.
    let request = Requests::SetupAppend(SetupAppendCommand {
        request_id: 9,
        writer_id: 1,
        segment: segment_name.to_string(),
        delegation_token: String::from(""),
    });
    raw_client.send_request(&request).await.expect("setup append");

    // Conditional Append.
    let data = String::from("event1").into_bytes();
    let test_event = EventCommand { data };
    let request = Requests::ConditionalAppend(ConditionalAppendCommand {
        request_id: 10,
        writer_id: 1,
        event_number: 1,
        expected_offset: 0,
        event: test_event.clone(),
    });
    let reply = Replies::DataAppended(DataAppendedCommand {
        writer_id: 1,
        event_number: 1,
        previous_event_number: i64::min_value(),
        request_id: 10,
        current_segment_write_offset: 14,
    });
    raw_client
        .send_request(&request)
        .await
        .map_or_else(|e| panic!("failed to get reply: {}", e), |r| assert_eq!(reply, r));

    //read the event.
    let request = Requests::ReadSegment(ReadSegmentCommand {
        segment: segment_name.to_string(),
        offset: 0,
        suggested_length: 14,
        delegation_token: String::from(""),
        request_id: 11,
    });

    let data = test_event.write_fields().unwrap();

    let reply = Replies::SegmentRead(SegmentReadCommand {
        segment: segment_name.to_string(),
        offset: 0,
        at_tail: false,
        end_of_segment: false,
        data,
        request_id: 11,
    });

    raw_client
        .send_request(&request)
        .await
        .map_or_else(|e| panic!("failed to get reply: {}", e), |r| assert_eq!(reply, r));
}

async fn test_update_segment_policy() {
    let scope_name = Scope::new("scope".into());
    let stream_name = Stream::new("stream".into());

    let segment_name = ScopedSegment {
        scope: scope_name,
        stream: stream_name,
        segment: Segment { number: 0 },
    };

    let endpoint = CONTROLLER_CLIENT
        .get_endpoint_for_segment(&segment_name)
        .await
        .expect("get endpoint for segment")
        .parse::<SocketAddr>()
        .expect("convert to socketaddr");

    let raw_client = RawClientImpl::new(&*CONNECTION_POOL, endpoint);

    let request = Requests::UpdateSegmentPolicy(UpdateSegmentPolicyCommand {
        request_id: 12,
        segment: segment_name.to_string(),
        target_rate: 1,
        scale_type: ScaleType::ByRateInEventsPerSec as u8,
        delegation_token: String::from(""),
    });

    let reply = Replies::SegmentPolicyUpdated(SegmentPolicyUpdatedCommand {
        request_id: 12,
        segment: segment_name.to_string(),
    });
    raw_client
        .send_request(&request)
        .await
        .map_or_else(|e| panic!("failed to get reply: {}", e), |r| assert_eq!(reply, r));
}

async fn test_merge_segment() {
    let scope_name = Scope::new("scope".into());
    let stream_name = Stream::new("stream".into());

    let segment_name = ScopedSegment {
        scope: scope_name,
        stream: stream_name,
        segment: Segment { number: 1 },
    };

    let endpoint = CONTROLLER_CLIENT
        .get_endpoint_for_segment(&segment_name)
        .await
        .expect("get endpoint for segment")
        .parse::<SocketAddr>()
        .expect("convert to socketaddr");

    let raw_client = RawClientImpl::new(&*CONNECTION_POOL, endpoint);

    let request = Requests::CreateSegment(CreateSegmentCommand {
        request_id: 13,
        segment: segment_name.to_string(),
        target_rate: 0,
        scale_type: ScaleType::FixedNumSegments as u8,
        delegation_token: String::from(""),
    });

    raw_client.send_request(&request).await.expect("create segment");

    // Setup Append.
    let request = Requests::SetupAppend(SetupAppendCommand {
        request_id: 14,
        writer_id: 2,
        segment: segment_name.to_string(),
        delegation_token: String::from(""),
    });
    raw_client.send_request(&request).await.expect("setup append");

    // Conditional Append.
    let data = String::from("event2").into_bytes();
    let test_event = EventCommand { data };
    let request = Requests::ConditionalAppend(ConditionalAppendCommand {
        request_id: 15,
        writer_id: 2,
        event_number: 1,
        expected_offset: 0,
        event: test_event.clone(),
    });
    let reply = Replies::DataAppended(DataAppendedCommand {
        writer_id: 2,
        event_number: 1,
        previous_event_number: i64::min_value(),
        request_id: 15,
        current_segment_write_offset: 14,
    });
    raw_client
        .send_request(&request)
        .await
        .map_or_else(|e| panic!("failed to get reply: {}", e), |r| assert_eq!(reply, r));

    // Merge with scope/stream/0.
    let scope_name = Scope::new("scope".into());
    let stream_name = Stream::new("stream".into());

    let target_segment_name = ScopedSegment {
        scope: scope_name,
        stream: stream_name,
        segment: Segment { number: 0 },
    };

    let request = Requests::MergeSegments(MergeSegmentsCommand {
        request_id: 16,
        source: segment_name.to_string(),
        target: target_segment_name.to_string(),
        delegation_token: String::from(""),
    });

    let reply = Replies::SegmentsMerged(SegmentsMergedCommand {
        request_id: 16,
        target: target_segment_name.to_string(),
        source: segment_name.to_string(),
        new_target_write_offset: 28,
    });

    raw_client
        .send_request(&request)
        .await
        .map_or_else(|e| panic!("failed to get reply: {}", e), |r| assert_eq!(reply, r));
}

async fn test_truncate_segment() {
    let scope_name = Scope::new("scope".into());
    let stream_name = Stream::new("stream".into());

    let segment_name = ScopedSegment {
        scope: scope_name,
        stream: stream_name,
        segment: Segment { number: 0 },
    };

    let endpoint = CONTROLLER_CLIENT
        .get_endpoint_for_segment(&segment_name)
        .await
        .expect("get endpoint for segment")
        .parse::<SocketAddr>()
        .expect("convert to socketaddr");

    let raw_client = RawClientImpl::new(&*CONNECTION_POOL, endpoint);

    // truncate the first event1.
    let request = Requests::TruncateSegment(TruncateSegmentCommand {
        request_id: 17,
        segment: segment_name.to_string(),
        truncation_offset: 14,
        delegation_token: String::from(""),
    });

    let reply = Replies::SegmentTruncated(SegmentTruncatedCommand {
        request_id: 17,
        segment: segment_name.to_string(),
    });
    raw_client
        .send_request(&request)
        .await
        .map_or_else(|e| panic!("failed to get reply: {}", e), |r| assert_eq!(reply, r));
}

async fn test_update_table_entries() {
    let scope_name = Scope::new("scope".into());
    let stream_name = Stream::new("stream".into());
    // create a new segment.
    let segment_name = ScopedSegment {
        scope: scope_name,
        stream: stream_name,
        segment: Segment { number: 2 },
    };

    let endpoint = CONTROLLER_CLIENT
        .get_endpoint_for_segment(&segment_name)
        .await
        .expect("get endpoint for segment")
        .parse::<SocketAddr>()
        .expect("convert to socketaddr");

    let raw_client = RawClientImpl::new(&*CONNECTION_POOL, endpoint);

    let request = Requests::CreateSegment(CreateSegmentCommand {
        request_id: 18,
        segment: segment_name.to_string(),
        target_rate: 0,
        scale_type: ScaleType::FixedNumSegments as u8,
        delegation_token: String::from(""),
    });

    raw_client.send_request(&request).await.expect("create segment");

    //create a table.
    let mut entries = Vec::new();
    entries.push((
        TableKey::new(String::from("key1").into_bytes(), i64::min_value()),
        TableValue::new(String::from("value1").into_bytes()),
    ));
    entries.push((
        TableKey::new(String::from("key2").into_bytes(), i64::min_value()),
        TableValue::new(String::from("value2").into_bytes()),
    ));
    let table = TableEntries { entries };
    let request = Requests::UpdateTableEntries(UpdateTableEntriesCommand {
        request_id: 19,
        segment: segment_name.to_string(),
        delegation_token: String::from(""),
        table_entries: table,
    });
    let mut versions = Vec::new();
    versions.push(0 as i64);
    versions.push(27 as i64); //  why return version is 27.
    let reply = Replies::TableEntriesUpdated(TableEntriesUpdatedCommand {
        request_id: 19,
        updated_versions: versions,
    });

    raw_client
        .send_request(&request)
        .await
        .map_or_else(|e| panic!("failed to get reply: {}", e), |r| assert_eq!(reply, r));

    //test table key not exist.
    let mut entries = Vec::new();
    entries.push((
        TableKey::new(String::from("key3").into_bytes(), 1),
        TableValue::new(String::from("value3").into_bytes()),
    ));
    let table = TableEntries { entries };
    let request = Requests::UpdateTableEntries(UpdateTableEntriesCommand {
        request_id: 20,
        segment: segment_name.to_string(),
        delegation_token: String::from(""),
        table_entries: table,
    });
    let reply = Replies::TableKeyDoesNotExist(TableKeyDoesNotExistCommand {
        request_id: 20,
        segment: segment_name.to_string(),
        server_stack_trace: String::from(""),
    });
    raw_client
        .send_request(&request)
        .await
        .map_or_else(|e| panic!("failed to get reply: {}", e), |r| assert_eq!(reply, r));

    //test table key bad version.
    let mut entries = Vec::new();
    entries.push((
        TableKey::new(String::from("key1").into_bytes(), 10),
        TableValue::new(String::from("value1").into_bytes()),
    ));
    let table = TableEntries { entries };
    let request = Requests::UpdateTableEntries(UpdateTableEntriesCommand {
        request_id: 21,
        segment: segment_name.to_string(),
        delegation_token: String::from(""),
        table_entries: table,
    });
    let reply = Replies::TableKeyBadVersion(TableKeyBadVersionCommand {
        request_id: 21,
        segment: segment_name.to_string(),
        server_stack_trace: String::from(""),
    });
    raw_client
        .send_request(&request)
        .await
        .map_or_else(|e| panic!("failed to get reply: {}", e), |r| assert_eq!(reply, r));
}

async fn test_read_table_key() {
    let scope_name = Scope::new("scope".into());
    let stream_name = Stream::new("stream".into());
    let segment_name = ScopedSegment {
        scope: scope_name,
        stream: stream_name,
        segment: Segment { number: 2 },
    };

    let endpoint = CONTROLLER_CLIENT
        .get_endpoint_for_segment(&segment_name)
        .await
        .expect("get endpoint for segment")
        .parse::<SocketAddr>()
        .expect("convert to socketaddr");

    let raw_client = RawClientImpl::new(&*CONNECTION_POOL, endpoint);

    let request = Requests::ReadTableKeys(ReadTableKeysCommand {
        request_id: 22,
        segment: segment_name.to_string(),
        delegation_token: String::from(""),
        suggested_key_count: 2,
        continuation_token: Vec::new(),
    });

    let mut keys = Vec::new();
    keys.push(TableKey::new(String::from("key1").into_bytes(), 0));
    keys.push(TableKey::new(String::from("key2").into_bytes(), 27));

    let reply = raw_client.send_request(&request).await.expect("read table key");

    if let Replies::TableKeysRead(t) = reply {
        assert_eq!(t.segment, segment_name.to_string());
        assert_eq!(t.keys, keys);
    } else {
        panic!("Wrong reply type");
    }
}

async fn test_read_table() {
    let scope_name = Scope::new("scope".into());
    let stream_name = Stream::new("stream".into());
    let segment_name = ScopedSegment {
        scope: scope_name,
        stream: stream_name,
        segment: Segment { number: 2 },
    };

    let endpoint = CONTROLLER_CLIENT
        .get_endpoint_for_segment(&segment_name)
        .await
        .expect("get endpoint for segment")
        .parse::<SocketAddr>()
        .expect("convert to socketaddr");

    let raw_client = RawClientImpl::new(&*CONNECTION_POOL, endpoint);

    let mut keys = Vec::new();
    keys.push(TableKey::new(String::from("key1").into_bytes(), i64::min_value()));
    keys.push(TableKey::new(String::from("key2").into_bytes(), i64::min_value()));

    let request = Requests::ReadTable(ReadTableCommand {
        request_id: 23,
        segment: segment_name.to_string(),
        delegation_token: String::from(""),
        keys,
    });

    let mut entries = Vec::new();
    entries.push((
        TableKey::new(String::from("key1").into_bytes(), 0),
        TableValue::new(String::from("value1").into_bytes()),
    ));
    entries.push((
        TableKey::new(String::from("key2").into_bytes(), 27),
        TableValue::new(String::from("value2").into_bytes()),
    ));
    let table = TableEntries { entries };

    let reply = Replies::TableRead(TableReadCommand {
        request_id: 23,
        segment: segment_name.to_string(),
        entries: table,
    });

    raw_client
        .send_request(&request)
        .await
        .map_or_else(|e| panic!("failed to get reply: {}", e), |r| assert_eq!(reply, r));
}

async fn test_read_table_entries() {
    let scope_name = Scope::new("scope".into());
    let stream_name = Stream::new("stream".into());
    let segment_name = ScopedSegment {
        scope: scope_name,
        stream: stream_name,
        segment: Segment { number: 2 },
    };

    let endpoint = CONTROLLER_CLIENT
        .get_endpoint_for_segment(&segment_name)
        .await
        .expect("get endpoint for segment")
        .parse::<SocketAddr>()
        .expect("convert to socketaddr");

    let raw_client = RawClientImpl::new(&*CONNECTION_POOL, endpoint);

    let request = Requests::ReadTableEntries(ReadTableEntriesCommand {
        request_id: 22,
        segment: segment_name.to_string(),
        delegation_token: String::from(""),
        suggested_entry_count: 2,
        continuation_token: Vec::new(),
    });

    let mut entries = Vec::new();
    entries.push((
        TableKey::new(String::from("key1").into_bytes(), 0),
        TableValue::new(String::from("value1").into_bytes()),
    ));
    entries.push((
        TableKey::new(String::from("key2").into_bytes(), 27),
        TableValue::new(String::from("value2").into_bytes()),
    ));
    let table = TableEntries { entries };

    let reply = raw_client
        .send_request(&request)
        .await
        .expect("read table entries");
    if let Replies::TableEntriesRead(t) = reply {
        assert_eq!(t.segment, segment_name.to_string());
        assert_eq!(table, t.entries);
    } else {
        panic!("Wrong reply type");
    }
}<|MERGE_RESOLUTION|>--- conflicted
+++ resolved
@@ -42,11 +42,7 @@
     static ref CONTROLLER_CLIENT: ControllerClientImpl = { ControllerClientImpl::new(CONFIG.clone()) };
 }
 
-<<<<<<< HEAD
 pub async fn wirecommand_test_wrapper() {
-=======
-pub fn test_wirecommand(rt: &mut Runtime) {
->>>>>>> 7a0711f8
     let timeout_second = time::Duration::from_secs(30);
 
     timeout(timeout_second, test_hello()).await.unwrap();
