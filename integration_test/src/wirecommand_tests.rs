--- conflicted
+++ resolved
@@ -10,13 +10,9 @@
 
 use lazy_static::*;
 use pravega_client_rust::raw_client::RawClientImpl;
-<<<<<<< HEAD
-use pravega_controller_client::{ControllerClient, ControllerClientImpl};
-=======
 use pravega_controller_client::{
     create_connection, ControllerClient, ControllerClientImpl, ControllerConnectionManager,
 };
->>>>>>> 7f982340
 use pravega_rust_client_shared::*;
 use pravega_wire_protocol::client_config::ClientConfigBuilder;
 use pravega_wire_protocol::client_connection::{ClientConnection, ClientConnectionImpl};
@@ -121,14 +117,7 @@
     let scope_name = Scope::new("testScope".into());
     let stream_name = Stream::new("testStream".into());
     // Create scope and stream
-<<<<<<< HEAD
-    let controller_client = ControllerClientImpl::create_connection("http://127.0.0.1:9090")
-        .await
-        .unwrap();
-    controller_client
-=======
     CONTROLLER_CLIENT
->>>>>>> 7f982340
         .create_scope(&scope_name)
         .await
         .expect("create scope");
@@ -194,14 +183,7 @@
         segment: Segment { number: 0 },
     };
 
-<<<<<<< HEAD
-    let controller_client = ControllerClientImpl::create_connection("http://127.0.0.1:9090")
-        .await
-        .unwrap();
-    let endpoint = controller_client
-=======
-    let endpoint = CONTROLLER_CLIENT
->>>>>>> 7f982340
+    let endpoint = CONTROLLER_CLIENT
         .get_endpoint_for_segment(&segment_name)
         .await
         .expect("get endpoint for segment")
@@ -226,14 +208,7 @@
         segment: Segment { number: 0 },
     };
 
-<<<<<<< HEAD
-    let controller_client = ControllerClientImpl::create_connection("http://127.0.0.1:9090")
-        .await
-        .unwrap();
-    let endpoint = controller_client
-=======
-    let endpoint = CONTROLLER_CLIENT
->>>>>>> 7f982340
+    let endpoint = CONTROLLER_CLIENT
         .get_endpoint_for_segment(&segment_name)
         .await
         .expect("get endpoint for segment")
@@ -296,14 +271,7 @@
         segment: Segment { number: 0 },
     };
 
-<<<<<<< HEAD
-    let controller_client = ControllerClientImpl::create_connection("http://127.0.0.1:9090")
-        .await
-        .unwrap();
-    let endpoint = controller_client
-=======
-    let endpoint = CONTROLLER_CLIENT
->>>>>>> 7f982340
+    let endpoint = CONTROLLER_CLIENT
         .get_endpoint_for_segment(&segment_name)
         .await
         .expect("get endpoint for segment")
@@ -340,14 +308,7 @@
         segment: Segment { number: 0 },
     };
 
-<<<<<<< HEAD
-    let controller_client = ControllerClientImpl::create_connection("http://127.0.0.1:9090")
-        .await
-        .unwrap();
-    let endpoint = controller_client
-=======
-    let endpoint = CONTROLLER_CLIENT
->>>>>>> 7f982340
+    let endpoint = CONTROLLER_CLIENT
         .get_endpoint_for_segment(&segment_name)
         .await
         .expect("get endpoint for segment")
@@ -383,14 +344,7 @@
         stream: stream_name.clone(),
         segment: Segment { number: 0 },
     };
-<<<<<<< HEAD
-    let controller_client = ControllerClientImpl::create_connection("http://127.0.0.1:9090")
-        .await
-        .unwrap();
-    let endpoint = controller_client
-=======
-    let endpoint = CONTROLLER_CLIENT
->>>>>>> 7f982340
+    let endpoint = CONTROLLER_CLIENT
         .get_endpoint_for_segment(&segment_name)
         .await
         .expect("get endpoint for segment")
@@ -444,14 +398,7 @@
     };
 
     //seal this stream.
-<<<<<<< HEAD
-    let controller_client = ControllerClientImpl::create_connection("http://127.0.0.1:9090")
-        .await
-        .unwrap();
-    controller_client.seal_stream(&stream).await.expect("seal stream");
-=======
     CONTROLLER_CLIENT.seal_stream(&stream).await.expect("seal stream");
->>>>>>> 7f982340
 
     let segment_name = ScopedSegment {
         scope: scope_name.clone(),
@@ -494,14 +441,7 @@
         segment: Segment { number: 0 },
     };
 
-<<<<<<< HEAD
-    let controller_client = ControllerClientImpl::create_connection("http://127.0.0.1:9090")
-        .await
-        .unwrap();
-    let endpoint = controller_client
-=======
-    let endpoint = CONTROLLER_CLIENT
->>>>>>> 7f982340
+    let endpoint = CONTROLLER_CLIENT
         .get_endpoint_for_segment(&segment_name)
         .await
         .expect("get endpoint for segment")
@@ -536,14 +476,7 @@
         segment: Segment { number: 0 },
     };
 
-<<<<<<< HEAD
-    let controller_client = ControllerClientImpl::create_connection("http://127.0.0.1:9090")
-        .await
-        .unwrap();
-    let endpoint = controller_client
-=======
-    let endpoint = CONTROLLER_CLIENT
->>>>>>> 7f982340
+    let endpoint = CONTROLLER_CLIENT
         .get_endpoint_for_segment(&segment_name)
         .await
         .expect("get endpoint for segment")
@@ -628,14 +561,7 @@
         segment: Segment { number: 0 },
     };
 
-<<<<<<< HEAD
-    let controller_client = ControllerClientImpl::create_connection("http://127.0.0.1:9090")
-        .await
-        .unwrap();
-    let endpoint = controller_client
-=======
-    let endpoint = CONTROLLER_CLIENT
->>>>>>> 7f982340
+    let endpoint = CONTROLLER_CLIENT
         .get_endpoint_for_segment(&segment_name)
         .await
         .expect("get endpoint for segment")
@@ -672,14 +598,7 @@
         segment: Segment { number: 1 },
     };
 
-<<<<<<< HEAD
-    let controller_client = ControllerClientImpl::create_connection("http://127.0.0.1:9090")
-        .await
-        .unwrap();
-    let endpoint = controller_client
-=======
-    let endpoint = CONTROLLER_CLIENT
->>>>>>> 7f982340
+    let endpoint = CONTROLLER_CLIENT
         .get_endpoint_for_segment(&segment_name)
         .await
         .expect("get endpoint for segment")
@@ -769,14 +688,7 @@
         segment: Segment { number: 0 },
     };
 
-<<<<<<< HEAD
-    let controller_client = ControllerClientImpl::create_connection("http://127.0.0.1:9090")
-        .await
-        .unwrap();
-    let endpoint = controller_client
-=======
-    let endpoint = CONTROLLER_CLIENT
->>>>>>> 7f982340
+    let endpoint = CONTROLLER_CLIENT
         .get_endpoint_for_segment(&segment_name)
         .await
         .expect("get endpoint for segment")
@@ -813,14 +725,7 @@
         segment: Segment { number: 2 },
     };
 
-<<<<<<< HEAD
-    let controller_client = ControllerClientImpl::create_connection("http://127.0.0.1:9090")
-        .await
-        .unwrap();
-    let endpoint = controller_client
-=======
-    let endpoint = CONTROLLER_CLIENT
->>>>>>> 7f982340
+    let endpoint = CONTROLLER_CLIENT
         .get_endpoint_for_segment(&segment_name)
         .await
         .expect("get endpoint for segment")
@@ -925,14 +830,7 @@
         segment: Segment { number: 2 },
     };
 
-<<<<<<< HEAD
-    let controller_client = ControllerClientImpl::create_connection("http://127.0.0.1:9090")
-        .await
-        .unwrap();
-    let endpoint = controller_client
-=======
-    let endpoint = CONTROLLER_CLIENT
->>>>>>> 7f982340
+    let endpoint = CONTROLLER_CLIENT
         .get_endpoint_for_segment(&segment_name)
         .await
         .expect("get endpoint for segment")
@@ -972,14 +870,7 @@
         segment: Segment { number: 2 },
     };
 
-<<<<<<< HEAD
-    let controller_client = ControllerClientImpl::create_connection("http://127.0.0.1:9090")
-        .await
-        .unwrap();
-    let endpoint = controller_client
-=======
-    let endpoint = CONTROLLER_CLIENT
->>>>>>> 7f982340
+    let endpoint = CONTROLLER_CLIENT
         .get_endpoint_for_segment(&segment_name)
         .await
         .expect("get endpoint for segment")
@@ -1031,14 +922,7 @@
         segment: Segment { number: 2 },
     };
 
-<<<<<<< HEAD
-    let controller_client = ControllerClientImpl::create_connection("http://127.0.0.1:9090")
-        .await
-        .unwrap();
-    let endpoint = controller_client
-=======
-    let endpoint = CONTROLLER_CLIENT
->>>>>>> 7f982340
+    let endpoint = CONTROLLER_CLIENT
         .get_endpoint_for_segment(&segment_name)
         .await
         .expect("get endpoint for segment")
