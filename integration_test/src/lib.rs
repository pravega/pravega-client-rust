--- conflicted
+++ resolved
@@ -17,11 +17,8 @@
 mod event_stream_writer_tests;
 mod pravega_service;
 mod tablemap_tests;
-<<<<<<< HEAD
 mod tablesynchronizer_tests;
-=======
 mod transactional_event_stream_writer_tests;
->>>>>>> f7cdee83
 mod wirecommand_tests;
 use crate::pravega_service::{PravegaService, PravegaStandaloneService};
 use std::process::Command;
@@ -70,12 +67,10 @@
 
         rt.block_on(event_stream_writer_tests::test_event_stream_writer());
 
-<<<<<<< HEAD
         rt.block_on(tablesynchronizer_tests::test_tablesynchronizer());
 
-=======
         rt.block_on(transactional_event_stream_writer_tests::test_transactional_event_stream_writer());
->>>>>>> f7cdee83
+
         // Shut down Pravega standalone
         pravega.stop().unwrap();
         wait_for_standalone_with_timeout(false, 30);
