--- conflicted
+++ resolved
@@ -1,7 +1,3 @@
-<<<<<<< HEAD
-#[cfg(test)]
-mod disconnection_tests;
-=======
 //
 // Copyright (c) Dell Inc., or its subsidiaries. All Rights Reserved.
 //
@@ -15,8 +11,9 @@
 #![allow(dead_code)]
 #![allow(unused_imports)]
 
+#[cfg(test)]
+mod disconnection_tests;
 mod event_stream_writer_tests;
->>>>>>> 7f982340
 mod pravega_service;
 mod wirecommand_tests;
 
@@ -51,6 +48,7 @@
 #[cfg(test)]
 mod test {
     use super::*;
+    use wirecommand_tests::*;
 
     #[test]
     fn integration_test() {
@@ -60,11 +58,15 @@
         let mut pravega = PravegaStandaloneService::start(false);
         wait_for_standalone_with_timeout(true, 30);
 
-        wirecommand_tests::test_wirecommand();
+        rt.block_on(wirecommand_tests::wirecommand_test_wrapper());
+
         rt.block_on(event_stream_writer_tests::test_event_stream_writer());
 
         // Shut down Pravega standalone
         pravega.stop().unwrap();
         wait_for_standalone_with_timeout(false, 30);
+
+        // disconnection test will start its own Pravega Standalone.
+        rt.block_on(disconnection_tests::disconnection_test_wrapper());
     }
 }