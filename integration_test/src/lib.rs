//
// Copyright (c) Dell Inc., or its subsidiaries. All Rights Reserved.
//
// Licensed under the Apache License, Version 2.0 (the "License");
// you may not use this file except in compliance with the License.
// You may obtain a copy of the License at
//
// http://www.apache.org/licenses/LICENSE-2.0
//

#![allow(dead_code)]
#![allow(unused_imports)]

mod byte_stream_tests;
mod controller_tests;
#[cfg(test)]
mod disconnection_tests;
mod event_stream_writer_tests;
mod pravega_service;
mod tablemap_tests;
mod tablesynchronizer_tests;
mod transactional_event_stream_writer_tests;
mod utils;
mod wirecommand_tests;

use crate::pravega_service::{PravegaService, PravegaStandaloneService};
use pravega_client_rust::metric;
use std::process::Command;
use std::{thread, time};
use tracing::{debug, error, info, span, warn, Level};

const PROMETHEUS_SCRAPE_PORT: &str = "127.0.0.1:8081";

fn wait_for_standalone_with_timeout(expected_status: bool, timeout_second: i32) {
    for _i in 0..timeout_second {
        if expected_status == check_standalone_status() {
            return;
        }
        thread::sleep(time::Duration::from_secs(1));
    }
    panic!(
        "timeout {} exceeded, Pravega standalone is in status {} while expected {}",
        timeout_second, !expected_status, expected_status
    );
}

fn check_standalone_status() -> bool {
    let output = Command::new("sh")
        .arg("-c")
        .arg("netstat -ltn 2> /dev/null | grep 9090 || ss -ltn 2> /dev/null | grep 9090")
        .output()
        .expect("failed to execute process");
    // if length is not zero, controller is listening on port 9090
    !output.stdout.is_empty()
}

#[cfg(test)]
mod test {
    use super::*;
<<<<<<< HEAD
    use std::net::SocketAddr;
=======
    use pravega_client_rust::trace;
>>>>>>> 1f8684c8
    use wirecommand_tests::*;

    #[test]
    fn integration_test() {
        trace::init();
        let span = span!(Level::INFO, "integration test");
        let _enter = span.enter();
        let mut pravega = PravegaStandaloneService::start(false);

        metric::metric_init(PROMETHEUS_SCRAPE_PORT.parse::<SocketAddr>().unwrap());

        wait_for_standalone_with_timeout(true, 30);

        controller_tests::test_controller_apis();

        wirecommand_tests::wirecommand_test_wrapper();

        tablemap_tests::test_tablemap();

        event_stream_writer_tests::test_event_stream_writer();

        tablesynchronizer_tests::test_tablesynchronizer();

        transactional_event_stream_writer_tests::test_transactional_event_stream_writer();

        byte_stream_tests::test_byte_stream();

        // Shut down Pravega standalone
        pravega.stop().unwrap();
        wait_for_standalone_with_timeout(false, 30);

        // disconnection test will start its own Pravega Standalone.
        disconnection_tests::disconnection_test_wrapper();
    }
}<|MERGE_RESOLUTION|>--- conflicted
+++ resolved
@@ -57,11 +57,8 @@
 #[cfg(test)]
 mod test {
     use super::*;
-<<<<<<< HEAD
     use std::net::SocketAddr;
-=======
     use pravega_client_rust::trace;
->>>>>>> 1f8684c8
     use wirecommand_tests::*;
 
     #[test]
