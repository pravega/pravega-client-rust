--- conflicted
+++ resolved
@@ -76,7 +76,7 @@
     ///
     /// Write a byte array into the Pravega Stream. This is similar to `write_event(...)` api except
     /// that the the event to be written is a byte array. The user can optionally specify the
-    //  routing key.
+    ///  routing key.
     ///
     /// ```
     /// import pravega_client;
@@ -84,13 +84,6 @@
     /// // lets assume the Pravega scope and stream are already created.
     /// writer=manager.create_writer("scope", "stream")
     ///
-<<<<<<< HEAD
-    pub fn write_event_bytes(&mut self, event: Vec<u8>) -> PyResult<()> {
-        println!("Writing a single event");
-        let result = self.handle.block_on(self.writer.write_event(event));
-        let result_oneshot: Result<(), SegmentWriterError> =
-            self.handle.block_on(result).expect("Write failed");
-=======
     /// e="eventData"
     /// // Convert the event object to a byte array.
     /// e_bytes=e.encode("utf-8")
@@ -104,24 +97,22 @@
     #[args(event, routing_key = "None", "*")]
     pub fn write_event_bytes(&mut self, event: &[u8], routing_key: Option<&str>) -> PyResult<()> {
         // to_vec creates an owned copy of the python byte array object.
-        let write_future: tokio::sync::oneshot::Receiver<Result<(), EventStreamWriterError>> =
-            match routing_key {
-                Option::None => {
-                    trace!("Writing a single event with no routing key");
-                    self.handle.block_on(self.writer.write_event(event.to_vec()))
-                }
-                Option::Some(key) => {
-                    trace!("Writing a single event for a given routing key {:?}", key);
-                    self.handle
-                        .block_on(self.writer.write_event_by_routing_key(key.into(), event.to_vec()))
-                }
-            };
->>>>>>> d15f3400
+        let write_future: tokio::sync::oneshot::Receiver<Result<(), SegmentWriterError>> = match routing_key {
+            Option::None => {
+                trace!("Writing a single event with no routing key");
+                self.handle.block_on(self.writer.write_event(event.to_vec()))
+            }
+            Option::Some(key) => {
+                trace!("Writing a single event for a given routing key {:?}", key);
+                self.handle
+                    .block_on(self.writer.write_event_by_routing_key(key.into(), event.to_vec()))
+            }
+        };
 
         let timeout_fut = self
             .handle
             .enter(|| timeout(Duration::from_secs(TIMEOUT_IN_SECONDS), write_future));
-        let result: Result<Result<Result<(), EventStreamWriterError>, RecvError>, _> =
+        let result: Result<Result<Result<(), SegmentWriterError>, RecvError>, _> =
             self.handle.block_on(timeout_fut);
         match result {
             Ok(t) => match t {
@@ -143,26 +134,11 @@
         }
     }
 
-<<<<<<< HEAD
-    ///
-    /// Write an event to the Pravega Stream given a routing key.
-    ///
-    pub fn write_event_by_routing_key_bytes(&mut self, event: Vec<u8>, routing_key: String) -> PyResult<()> {
-        println!("Writing a single event for a given routing key");
-        let result = self
-            .handle
-            .block_on(self.writer.write_event_by_routing_key(routing_key, event));
-        let result_oneshot: Result<(), SegmentWriterError> = self
-            .handle
-            .block_on(result)
-            .expect("Write for specified routing key failed");
-=======
     /// Returns the facet string representation.
     fn to_str(&self) -> String {
         format!("Stream: {:?} ", self.stream)
     }
 }
->>>>>>> d15f3400
 
 ///
 /// Refer https://docs.python.org/3/reference/datamodel.html#basic-customization
