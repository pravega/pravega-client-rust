--- conflicted
+++ resolved
@@ -24,15 +24,10 @@
 #Run tests for bindings using command cargo test --no-default-features
 
 [dependencies]
-<<<<<<< HEAD
 tracing = "0.1.17"
 tracing-futures = "0.2.4"
 tracing-subscriber = "0.2.2"
-pravega-client-rust = { path = "../" }
-=======
-log = "0.4"
 pravega-client = { path = "../" }
->>>>>>> 41679707
 pravega-wire-protocol = { path = "../wire_protocol"}
 pravega-controller-client = { path = "../controller-client"}
 pravega-client-shared = { path = "../shared"}
