--- conflicted
+++ resolved
@@ -7,561 +7,6 @@
  *
  *     http://www.apache.org/licenses/LICENSE-2.0
  */
-<<<<<<< HEAD
-// #![allow(dead_code)]
-// use super::ControllerClient;
-// use super::ControllerError;
-// use async_trait::async_trait;
-// use futures::lock::Mutex;
-// use ordered_float::OrderedFloat;
-// use pravega_rust_client_shared::*;
-// use pravega_wire_protocol::client_connection::ClientConnection;
-// use pravega_wire_protocol::commands::{CreateSegmentCommand, DeleteSegmentCommand, MergeSegmentsCommand};
-// use pravega_wire_protocol::error::ClientConnectionError;
-// use pravega_wire_protocol::wire_commands::{Replies, Requests};
-// use std::collections::HashSet;
-// use std::collections::{BTreeMap, HashMap};
-// use std::sync::atomic::{AtomicUsize, Ordering};
-// use std::sync::RwLock;
-// use std::time::Duration;
-// use uuid::Uuid;
-//
-// static ID_GENERATOR: AtomicUsize = AtomicUsize::new(0);
-//
-// struct MockController {
-//     endpoint: String,
-//     port: i32,
-//     connection: Mutex<Box<dyn ClientConnection>>, // a fake client connection to send wire command.
-//     created_scopes: RwLock<HashMap<String, HashSet<ScopedStream>>>,
-//     created_streams: RwLock<HashMap<ScopedStream, StreamConfiguration>>,
-// }
-
-// #[async_trait]
-// impl ControllerClient for MockController {
-//     async fn create_scope(&self, scope: &Scope) -> Result<bool, ControllerError> {
-//         let scope_name = scope.name.clone();
-//         if self.created_scopes.read().await.contains_key(&scope_name) {
-//             return Ok(false);
-//         }
-//
-//         self.created_scopes
-//             .write()
-//             .await
-//             .insert(scope_name, HashSet::new());
-//         Ok(true)
-//     }
-//
-//     async fn list_streams(&self, scope: &Scope) -> Result<Vec<String>, ControllerError> {
-//         let read_lock = self.created_scopes.read().await;
-//         let streams_set = read_lock
-//             .get(&scope.name)
-//             .ok_or(ControllerError::OperationError {
-//                 can_retry: false,
-//                 operation: "listStreams".into(),
-//                 error_msg: "Scope not exist".into(),
-//             })?;
-//         let mut result = Vec::new();
-//         for stream in streams_set {
-//             result.push(stream.stream.name.clone())
-//         }
-//         Ok(result)
-//     }
-//
-//     async fn delete_scope(&self, scope: &Scope) -> Result<bool, ControllerError> {
-//         let scope_name = scope.name.clone();
-//         if self.created_scopes.read().await.get(&scope_name).is_none() {
-//             return Ok(false);
-//         }
-//
-//         if !self
-//             .created_scopes
-//             .read()
-//             .await
-//             .get(&scope_name)
-//             .unwrap()
-//             .is_empty()
-//         {
-//             Err(ControllerError::OperationError {
-//                 can_retry: false,
-//                 operation: "DeleteScope".into(),
-//                 error_msg: "Scope not empty".into(),
-//             })
-//         } else {
-//             self.created_scopes.write().await.remove(&scope_name);
-//             Ok(true)
-//         }
-//     }
-//
-//     async fn create_stream(&self, stream_config: &StreamConfiguration) -> Result<bool, ControllerError> {
-//         let stream = stream_config.scoped_stream.clone();
-//         if self.created_streams.contains_key(&stream) {
-//             return Ok(false);
-//         }
-//         if self.created_scopes.read().await.get(&stream.scope.name).is_none() {
-//             return Err(ControllerError::OperationError {
-//                 can_retry: false,
-//                 operation: "create stream".into(),
-//                 error_msg: "Scope does not exist.".into(),
-//             });
-//         }
-//         self.created_streams
-//             .write()
-//             .await
-//             .insert(stream.clone(), stream_config.clone());
-//         self.created_scopes
-//             .write()
-//             .await
-//             .get_mut(&stream.scope.name)
-//             .unwrap()
-//             .insert(stream.clone());
-//
-//         for segment in get_segments_for_stream(&stream, &self.created_streams)? {
-//             let segment_name = segment.to_string();
-//             create_segment(segment_name, self, false).await?;
-//         }
-//         Ok(true)
-//     }
-//
-//     async fn update_stream(&self, _stream_config: &StreamConfiguration) -> Result<bool, ControllerError> {
-//         Err(ControllerError::OperationError {
-//             can_retry: false,
-//             operation: "update stream".into(),
-//             error_msg: "unsupported operation.".into(),
-//         })
-//     }
-//
-//     async fn truncate_stream(&self, _stream_cut: &StreamCut) -> Result<bool, ControllerError> {
-//         Err(ControllerError::OperationError {
-//             can_retry: false,
-//             operation: "truncate stream".into(),
-//             error_msg: "unsupported operation.".into(),
-//         })
-//     }
-//
-//     async fn seal_stream(&self, _stream: &ScopedStream) -> Result<bool, ControllerError> {
-//         Err(ControllerError::OperationError {
-//             can_retry: false,
-//             operation: "seal stream".into(),
-//             error_msg: "unsupported operation.".into(),
-//         })
-//     }
-//
-//     async fn delete_stream(&self, stream: &ScopedStream) -> Result<bool, ControllerError> {
-//         if self.created_streams.get(stream).is_none() {
-//             return Ok(false);
-//         }
-//
-//         for segment in get_segments_for_stream(stream, &self.created_streams)? {
-//             let segment_name = segment.to_string();
-//             delete_segment(segment_name, self, false).await?;
-//         }
-//
-//         self.created_streams.remove(stream);
-//         self.created_scopes
-//             .write()
-//             .await
-//             .get_mut(&stream.scope.name)
-//             .unwrap()
-//             .remove(stream);
-//         Ok(true)
-//     }
-//
-//     async fn get_current_segments(&self, stream: &ScopedStream) -> Result<StreamSegments, ControllerError> {
-//         let segments_in_stream = get_segments_for_stream(stream, &self.created_streams)?;
-//         let mut segments = BTreeMap::new();
-//         let increment = 1.0 / segments_in_stream.len() as f64;
-//         for (number, segment) in segments_in_stream.into_iter().enumerate() {
-//             let segment_with_range = SegmentWithRange {
-//                 scoped_segment: segment,
-//                 min_key: OrderedFloat(number as f64 * increment),
-//                 max_key: OrderedFloat((number + 1) as f64 * increment),
-//             };
-//             segments.insert(segment_with_range.max_key, segment_with_range);
-//         }
-//
-//         Ok(StreamSegments {
-//             key_segment_map: segments.into(),
-//         })
-//     }
-//
-//     async fn create_transaction(
-//         &self,
-//         stream: &ScopedStream,
-//         _lease: Duration,
-//     ) -> Result<TxnSegments, ControllerError> {
-//         let uuid = Uuid::new_v4().as_u128();
-//         let current_segments = self.get_current_segments(stream).await?;
-//         for segment in current_segments.key_segment_map.values() {
-//             create_tx_segment(TxId(uuid), segment.scoped_segment.clone(), self, false).await?;
-//         }
-//
-//         Ok(TxnSegments {
-//             stream_segments: current_segments,
-//             tx_id: TxId(uuid),
-//         })
-//     }
-//
-//     async fn ping_transaction(
-//         &self,
-//         _stream: &ScopedStream,
-//         _tx_id: TxId,
-//         _lease: Duration,
-//     ) -> Result<PingStatus, ControllerError> {
-//         Err(ControllerError::OperationError {
-//             can_retry: false, // do not retry.
-//             operation: "ping transaction".into(),
-//             error_msg: "unsupported operation.".into(),
-//         })
-//     }
-//
-//     async fn commit_transaction(
-//         &self,
-//         stream: &ScopedStream,
-//         tx_id: TxId,
-//         _writer_id: WriterId,
-//         _time: Timestamp,
-//     ) -> Result<(), ControllerError> {
-//         let current_segments = get_segments_for_stream(stream, &self.created_streams)?;
-//         for segment in current_segments {
-//             commit_tx_segment(tx_id, segment, self, false).await?;
-//         }
-//         Ok(())
-//     }
-//
-//     async fn abort_transaction(&self, stream: &ScopedStream, tx_id: TxId) -> Result<(), ControllerError> {
-//         let current_segments = get_segments_for_stream(stream, &self.created_streams)?;
-//         for segment in current_segments {
-//             abort_tx_segment(tx_id, segment, self, false).await?;
-//         }
-//         Ok(())
-//     }
-//
-//     async fn check_transaction_status(
-//         &self,
-//         _stream: &ScopedStream,
-//         _tx_id: TxId,
-//     ) -> Result<TransactionStatus, ControllerError> {
-//         Err(ControllerError::OperationError {
-//             can_retry: false, // do not retry.
-//             operation: "check transaction status".into(),
-//             error_msg: "unsupported operation.".into(),
-//         })
-//     }
-//
-//     async fn get_endpoint_for_segment(
-//         &self,
-//         _segment: &ScopedSegment,
-//     ) -> Result<PravegaNodeUri, ControllerError> {
-//         let uri = self.endpoint.clone() + ":" + &self.port.to_string();
-//         Ok(PravegaNodeUri(uri))
-//     }
-//
-//     async fn get_or_refresh_delegation_token_for(
-//         &self,
-//         _stream: ScopedStream,
-//     ) -> Result<DelegationToken, ControllerError> {
-//         Ok(DelegationToken(String::from("")))
-//     }
-//
-//     async fn get_successors(
-//         &self,
-//         _segment: &ScopedSegment,
-//     ) -> Result<StreamSegmentsWithPredecessors, ControllerError> {
-//         Err(ControllerError::OperationError {
-//             can_retry: false, // do not retry.
-//             operation: "get successors".into(),
-//             error_msg: "unsupported operation.".into(),
-//         })
-//     }
-// }
-//
-// fn get_segments_for_stream(
-//     stream: &ScopedStream,
-//     created_streams: &HashMap<ScopedStream, StreamConfiguration>,
-// ) -> Result<Vec<ScopedSegment>, ControllerError> {
-//     let stream_config = created_streams.get(stream);
-//     if stream_config.is_none() {
-//         return Err(ControllerError::OperationError {
-//             can_retry: false, // do not retry.
-//             operation: "get segments for stream".into(),
-//             error_msg: "stream does not exist.".into(),
-//         });
-//     }
-//
-//     let scaling_policy = stream_config.unwrap().scaling.clone();
-//
-//     if scaling_policy.scale_type != ScaleType::FixedNumSegments {
-//         return Err(ControllerError::OperationError {
-//             can_retry: false, // do not retry.
-//             operation: "get segments for stream".into(),
-//             error_msg: "Dynamic scaling not supported with a mock controller.".into(),
-//         });
-//     }
-//     let mut result = Vec::with_capacity(scaling_policy.min_num_segments as usize);
-//     for i in 0..scaling_policy.min_num_segments {
-//         result.push(ScopedSegment {
-//             scope: stream.scope.clone(),
-//             stream: stream.stream.clone(),
-//             segment: Segment { number: i as i64 },
-//         });
-//     }
-//
-//     Ok(result)
-// }
-//
-// async fn create_segment(
-//     name: String,
-//     controller: &mut MockController,
-//     call_server: bool,
-// ) -> Result<bool, ControllerError> {
-//     if !call_server {
-//         return Ok(true);
-//     }
-//     let scale_type = ScaleType::FixedNumSegments;
-//     let id = ID_GENERATOR.fetch_add(1, Ordering::SeqCst) as i64;
-//     let command = Requests::CreateSegment(CreateSegmentCommand {
-//         request_id: id,
-//         segment: name,
-//         target_rate: 0,
-//         scale_type: scale_type as u8,
-//         delegation_token: String::from(""),
-//     });
-//     let reply = send_request_over_connection(&command, controller).await;
-//     match reply {
-//         Ok(r) => {
-//             match r {
-//                 Replies::WrongHost(_) => Err(ControllerError::OperationError {
-//                     can_retry: false, // do not retry.
-//                     operation: "create segment".into(),
-//                     error_msg: "Wrong host.".into(),
-//                 }),
-//                 Replies::SegmentCreated(_) => Ok(true),
-//                 Replies::SegmentAlreadyExists(_) => Ok(false),
-//                 Replies::AuthTokenCheckFailed(_) => Err(ControllerError::OperationError {
-//                     can_retry: false, // do not retry.
-//                     operation: "create segment".into(),
-//                     error_msg: "authToken check failed,".into(),
-//                 }),
-//                 _ => Err(ControllerError::OperationError {
-//                     can_retry: false, // do not retry.
-//                     operation: "create segment".into(),
-//                     error_msg: "Unsupported Command".into(),
-//                 }),
-//             }
-//         }
-//         Err(_e) => Err(ControllerError::OperationError {
-//             can_retry: false, // do not retry.
-//             operation: "create segment".into(),
-//             error_msg: "Connection Error".into(),
-//         }),
-//     }
-// }
-//
-// async fn delete_segment(
-//     name: String,
-//     controller: &mut MockController,
-//     call_server: bool,
-// ) -> Result<bool, ControllerError> {
-//     if !call_server {
-//         return Ok(true);
-//     }
-//     let id = ID_GENERATOR.fetch_add(1, Ordering::SeqCst) as i64;
-//     let command = Requests::DeleteSegment(DeleteSegmentCommand {
-//         request_id: id,
-//         segment: name,
-//         delegation_token: String::from(""),
-//     });
-//     let reply = send_request_over_connection(&command, controller).await;
-//     match reply {
-//         Err(_e) => Err(ControllerError::OperationError {
-//             can_retry: false, // do not retry.
-//             operation: "delete segment".into(),
-//             error_msg: "Connection Error".into(),
-//         }),
-//         Ok(r) => {
-//             match r {
-//                 Replies::WrongHost(_) => Err(ControllerError::OperationError {
-//                     can_retry: false, // do not retry.
-//                     operation: "delete segment".into(),
-//                     error_msg: "Wrong host.".into(),
-//                 }),
-//                 Replies::SegmentDeleted(_) => Ok(true),
-//                 Replies::NoSuchSegment(_) => Ok(false),
-//                 Replies::AuthTokenCheckFailed(_) => Err(ControllerError::OperationError {
-//                     can_retry: false, // do not retry.
-//                     operation: "delete segment".into(),
-//                     error_msg: "authToken check failed,".into(),
-//                 }),
-//                 _ => Err(ControllerError::OperationError {
-//                     can_retry: false, // do not retry.
-//                     operation: "delete segment".into(),
-//                     error_msg: "Unsupported Command.".into(),
-//                 }),
-//             }
-//         }
-//     }
-// }
-//
-// async fn commit_tx_segment(
-//     uuid: TxId,
-//     segment: ScopedSegment,
-//     controller: &mut MockController,
-//     call_server: bool,
-// ) -> Result<(), ControllerError> {
-//     if !call_server {
-//         return Ok(());
-//     }
-//     let source_name = segment.scope.name.clone() + &uuid.to_string();
-//     let id = ID_GENERATOR.fetch_add(1, Ordering::SeqCst) as i64;
-//     let command = Requests::MergeSegments(MergeSegmentsCommand {
-//         request_id: id,
-//         target: segment.to_string(),
-//         source: source_name,
-//         delegation_token: String::from(""),
-//     });
-//     let reply = send_request_over_connection(&command, controller).await;
-//     match reply {
-//         Err(_e) => Err(ControllerError::OperationError {
-//             can_retry: false, // do not retry.
-//             operation: "commit tx segment".into(),
-//             error_msg: "Connection Error".into(),
-//         }),
-//         Ok(r) => {
-//             match r {
-//                 Replies::SegmentsMerged(_) => Ok(()),
-//                 Replies::WrongHost(_) => Err(ControllerError::OperationError {
-//                     can_retry: false, // do not retry.
-//                     operation: "commit tx segment".into(),
-//                     error_msg: "Wrong host.".into(),
-//                 }),
-//                 Replies::SegmentDeleted(_) => Err(ControllerError::OperationError {
-//                     can_retry: false, // do not retry.
-//                     operation: "commit tx segment".into(),
-//                     error_msg: "Transaction already aborted.".into(),
-//                 }),
-//                 Replies::AuthTokenCheckFailed(_) => Err(ControllerError::OperationError {
-//                     can_retry: false, // do not retry.
-//                     operation: "commit tx segment".into(),
-//                     error_msg: "authToken check failed,".into(),
-//                 }),
-//                 _ => Err(ControllerError::OperationError {
-//                     can_retry: false, // do not retry.
-//                     operation: "commit tx segment".into(),
-//                     error_msg: "Unsupported Command,".into(),
-//                 }),
-//             }
-//         }
-//     }
-// }
-//
-// async fn abort_tx_segment(
-//     uuid: TxId,
-//     segment: ScopedSegment,
-//     controller: &mut MockController,
-//     call_server: bool,
-// ) -> Result<(), ControllerError> {
-//     if !call_server {
-//         return Ok(());
-//     }
-//     let transaction_name = segment.scope.name.clone() + &uuid.to_string();
-//     let id = ID_GENERATOR.fetch_add(1, Ordering::SeqCst) as i64;
-//     let command = Requests::DeleteSegment(DeleteSegmentCommand {
-//         request_id: id,
-//         segment: transaction_name,
-//         delegation_token: String::from(""),
-//     });
-//     let reply = send_request_over_connection(&command, controller).await;
-//     match reply {
-//         Err(_e) => Err(ControllerError::OperationError {
-//             can_retry: false, // do not retry.
-//             operation: "abort tx segment".into(),
-//             error_msg: "Connection Error".into(),
-//         }),
-//         Ok(r) => {
-//             match r {
-//                 Replies::SegmentsMerged(_) => Err(ControllerError::OperationError {
-//                     can_retry: false, // do not retry.
-//                     operation: "abort tx segment".into(),
-//                     error_msg: "Transaction already committed.".into(),
-//                 }),
-//                 Replies::WrongHost(_) => Err(ControllerError::OperationError {
-//                     can_retry: false, // do not retry.
-//                     operation: "abort tx segment".into(),
-//                     error_msg: "Wrong host.".into(),
-//                 }),
-//                 Replies::AuthTokenCheckFailed(_) => Err(ControllerError::OperationError {
-//                     can_retry: false, // do not retry.
-//                     operation: "abort tx segment".into(),
-//                     error_msg: "authToken check failed,".into(),
-//                 }),
-//                 Replies::SegmentDeleted(_) => Ok(()),
-//                 _ => Err(ControllerError::OperationError {
-//                     can_retry: false, // do not retry.
-//                     operation: "abort tx segment".into(),
-//                     error_msg: "Unsupported Command,".into(),
-//                 }),
-//             }
-//         }
-//     }
-// }
-//
-// async fn create_tx_segment(
-//     uuid: TxId,
-//     segment: ScopedSegment,
-//     controller: &mut MockController,
-//     call_server: bool,
-// ) -> Result<(), ControllerError> {
-//     if !call_server {
-//         return Ok(());
-//     }
-//     let transaction_name = segment.scope.name.clone() + &uuid.to_string();
-//     let scale_type = ScaleType::FixedNumSegments;
-//     let id = ID_GENERATOR.fetch_add(1, Ordering::SeqCst) as i64;
-//     let command = Requests::CreateSegment(CreateSegmentCommand {
-//         request_id: id,
-//         segment: transaction_name,
-//         target_rate: 0,
-//         scale_type: scale_type as u8,
-//         delegation_token: String::from(""),
-//     });
-//     let reply = send_request_over_connection(&command, controller).await;
-//     match reply {
-//         Err(_e) => Err(ControllerError::OperationError {
-//             can_retry: false, // do not retry.
-//             operation: "abort tx segment".into(),
-//             error_msg: "Connection Error".into(),
-//         }),
-//         Ok(r) => {
-//             match r {
-//                 Replies::SegmentCreated(_) => Ok(()),
-//                 Replies::WrongHost(_) => Err(ControllerError::OperationError {
-//                     can_retry: false, // do not retry.
-//                     operation: "create tx segment".into(),
-//                     error_msg: "Wrong host.".into(),
-//                 }),
-//                 Replies::AuthTokenCheckFailed(_) => Err(ControllerError::OperationError {
-//                     can_retry: false, // do not retry.
-//                     operation: "create tx segment".into(),
-//                     error_msg: "authToken check failed,".into(),
-//                 }),
-//                 _ => Err(ControllerError::OperationError {
-//                     can_retry: false, // do not retry.
-//                     operation: "create tx segment".into(),
-//                     error_msg: "Unsupported Command,".into(),
-//                 }),
-//             }
-//         }
-//     }
-// }
-//
-// async fn send_request_over_connection(
-//     command: &Requests,
-//     controller: &mut MockController,
-// ) -> Result<Replies, ClientConnectionError> {
-//     controller.connection.write(command).await?;
-//     controller.connection.read().await
-// }
-=======
 #![allow(dead_code)]
 use super::ControllerClient;
 use super::ControllerError;
@@ -1114,5 +559,4 @@
 ) -> Result<Replies, ClientConnectionError> {
     controller.connection.lock().await.write(command).await?;
     controller.connection.lock().await.read().await
-}
->>>>>>> 7f982340
+}