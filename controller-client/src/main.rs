/*
 * Copyright (c) Dell Inc., or its subsidiaries. All Rights Reserved.
 *
 * Licensed under the Apache License, Version 2.0 (the "License");
 * you may not use this file except in compliance with the License.
 * You may obtain a copy of the License at
 *
 *     http://www.apache.org/licenses/LICENSE-2.0
 */
use futures::stream::FuturesUnordered;
use futures::StreamExt;
use pravega_controller_client::*;
use pravega_rust_client_shared::*;
use pravega_wire_protocol::client_config::ClientConfigBuilder;
use std::collections::HashMap;
use std::net::SocketAddr;
use std::time::Duration;

#[tokio::main]
async fn main() -> std::result::Result<(), Box<dyn std::error::Error + 'static>> {
    let controller_addr = "127.0.0.1:9090"
        .parse::<SocketAddr>()
        .expect("parse to socketaddr");
    let config = ClientConfigBuilder::default()
        .controller_uri(controller_addr)
        .build()
        .expect("creating config");
    // start Pravega standalone before invoking this function.
<<<<<<< HEAD
    {
        let controller_client =
            ControllerClientImpl::create_pooled_connection("http://[::1]:9090", 2).await?;
        // let client = create_connection("http://[::1]:9090").await;
        // let mut controller_client = ControllerClientImpl { channel: client };

        let scope_name = Scope::new("testScope123".into());
        let stream_name = Stream::new("testStream".into());

        let scope_result = controller_client.create_scope(&scope_name).await;
        println!("Response for create_scope is {:?}", scope_result);

        // test multiple requests without pooling
        // netstat indicates only one port is opened.
        let mut futures = FuturesUnordered::new();
        for _ in 0..10000_i32 {
            let scope_name = Scope::new("testScope".into());
            let c = &controller_client;
            futures.push(async move { c.create_scope(&scope_name).await });
        }

        while let Some(res) = futures.next().await {
            match res {
                Ok(resp) => println!("{:?}", resp),
                Err(e) => {
                    println!("Errant response; err = {:?}", e);
                }
            }
        }
    }

    // test multiple requests with pooling
    // netstat indicates multiple ports are opened.
    let controller_client = ControllerClientImpl::create_pooled_connection("http://[::1]:9090", 2).await?;
    let mut futures = FuturesUnordered::new();
    for _ in 0..10000_i32 {
        let scope_name = Scope::new("testScope".into());
        let c = &controller_client;
        futures.push(async move { c.create_scope(&scope_name).await });
    }

    while let Some(res) = futures.next().await {
        match res {
            Ok(resp) => println!("{:?}", resp),
            Err(e) => {
                println!("Errant response; err = {:?}", e);
            }
        }
    }

    // let stream_cfg = StreamConfiguration {
    //     scoped_stream: ScopedStream {
    //         scope: scope_name.clone(),
    //         stream: stream_name.clone(),
    //     },
    //     scaling: Scaling {
    //         scale_type: ScaleType::FixedNumSegments,
    //         target_rate: 0,
    //         scale_factor: 0,
    //         min_num_segments: 2,
    //     },
    //     retention: Retention {
    //         retention_type: RetentionType::None,
    //         retention_param: 0,
    //     },
    // };
    //
    // let stream_result = controller_client.create_stream(&stream_cfg).await;
    // println!("Response for create_stream is {:?}", stream_result);
    //
    // let segment_name = ScopedSegment {
    //     scope: scope_name.clone(),
    //     stream: stream_name.clone(),
    //     segment: Segment { number: 0 },
    // };
    //
    // let endpoint_result = controller_client.get_endpoint_for_segment(&segment_name).await;
    // println!("Response for get_endpoint_for_segment is {:?}", endpoint_result);
    //
    // let scoped_stream = ScopedStream::new(
    //     Scope::new("testScope123".into()),
    //     Stream::new("testStream".into()),
    // );
    //
    // let current_segments_result = controller_client.get_current_segments(&scoped_stream).await;
    // println!(
    //     "Response for get_current_segments is {:?}",
    //     current_segments_result
    // );
    //
    // let stream_config_modified = StreamConfiguration {
    //     scoped_stream: ScopedStream {
    //         scope: scope_name.clone(),
    //         stream: stream_name.clone(),
    //     },
    //     scaling: Scaling {
    //         scale_type: ScaleType::FixedNumSegments,
    //         target_rate: 0,
    //         scale_factor: 0,
    //         min_num_segments: 1,
    //     },
    //     retention: Retention {
    //         retention_type: RetentionType::Size,
    //         retention_param: 100_000,
    //     },
    // };
    // let result_update_config = controller_client.update_stream(&stream_config_modified).await;
    // println!("Response for update_stream is {:?}", result_update_config);
    //
    // let result_truncate = controller_client
    //     .truncate_stream(&pravega_rust_client_shared::StreamCut::new(
    //         scoped_stream.clone(),
    //         HashMap::new(),
    //     ))
    //     .await;
    // println!("Response for truncate stream is {:?}", result_truncate);
    //
    // let create_txn_result = controller_client
    //     .create_transaction(&scoped_stream, Duration::from_secs(100))
    //     .await;
    // println!("Response for create transaction is {:?}", create_txn_result);
    //
    // let txn = create_txn_result.unwrap().tx_id;
    // let ping_txn_result = controller_client
    //     .ping_transaction(&scoped_stream, txn, Duration::from_secs(10))
    //     .await;
    // println!("Response for ping transaction is {:?}", ping_txn_result);
    //
    // let commit_txn_result = controller_client
    //     .commit_transaction(&scoped_stream, txn, WriterId(100), Timestamp(123))
    //     .await;
    // println!("Response for commit transaction is {:?}", commit_txn_result);
    //
    // let txn_state_result = controller_client
    //     .check_transaction_status(&scoped_stream, txn)
    //     .await;
    // println!("Response of check txn status is {:?}", txn_state_result);
    //
    // let create_txn_result1 = controller_client
    //     .create_transaction(&scoped_stream, Duration::from_secs(100))
    //     .await;
    // println!("Response for create transaction is {:?}", create_txn_result1);
    //
    // let txn1 = create_txn_result1.unwrap().tx_id;
    // let txn_state_result1 = controller_client
    //     .check_transaction_status(&scoped_stream, txn1)
    //     .await;
    // println!("Response of transaction status is {:?}", txn_state_result1);
    //
    // let abort_txn_result = controller_client.abort_transaction(&scoped_stream, txn1).await;
    // println!("Response for abort transaction is {:?}", abort_txn_result);
    //
    // let seal_result = controller_client.seal_stream(&scoped_stream).await;
    // println!("Response for seal stream is {:?}", seal_result);
    //
    // let delete_result = controller_client.delete_stream(&scoped_stream).await;
    // println!("Response for delete stream is {:?}", delete_result);
    //
    // let scope_name_1 = Scope::new("testScope456".into());
    // let scope_result = controller_client.create_scope(&scope_name_1).await;
    // println!("Response for create_scope is {:?}", scope_result);
    //
    // let delete_scope_result = controller_client.delete_scope(&scope_name_1).await;
    // println!("Response for delete scope is {:?}", delete_scope_result);
=======
    let controller_client = ControllerClientImpl::new(config);

    let scope_name = Scope::new("testScope123".into());
    let stream_name = Stream::new("testStream".into());

    let scope_result = controller_client.create_scope(&scope_name).await;
    println!("Response for create_scope is {:?}", scope_result);

    let stream_cfg = StreamConfiguration {
        scoped_stream: ScopedStream {
            scope: scope_name.clone(),
            stream: stream_name.clone(),
        },
        scaling: Scaling {
            scale_type: ScaleType::FixedNumSegments,
            target_rate: 0,
            scale_factor: 0,
            min_num_segments: 2,
        },
        retention: Retention {
            retention_type: RetentionType::None,
            retention_param: 0,
        },
    };

    let stream_result = controller_client.create_stream(&stream_cfg).await;
    println!("Response for create_stream is {:?}", stream_result);

    let segment_name = ScopedSegment {
        scope: scope_name.clone(),
        stream: stream_name.clone(),
        segment: Segment { number: 0 },
    };

    let endpoint_result = controller_client.get_endpoint_for_segment(&segment_name).await;
    println!("Response for get_endpoint_for_segment is {:?}", endpoint_result);

    let scoped_stream = ScopedStream::new(
        Scope::new("testScope123".into()),
        Stream::new("testStream".into()),
    );

    let current_segments_result = controller_client.get_current_segments(&scoped_stream).await;
    println!(
        "Response for get_current_segments is {:?}",
        current_segments_result
    );

    let stream_config_modified = StreamConfiguration {
        scoped_stream: ScopedStream {
            scope: scope_name.clone(),
            stream: stream_name.clone(),
        },
        scaling: Scaling {
            scale_type: ScaleType::FixedNumSegments,
            target_rate: 0,
            scale_factor: 0,
            min_num_segments: 1,
        },
        retention: Retention {
            retention_type: RetentionType::Size,
            retention_param: 100_000,
        },
    };
    let result_update_config = controller_client.update_stream(&stream_config_modified).await;
    println!("Response for update_stream is {:?}", result_update_config);

    let result_truncate = controller_client
        .truncate_stream(&pravega_rust_client_shared::StreamCut::new(
            scoped_stream.clone(),
            HashMap::new(),
        ))
        .await;
    println!("Response for truncate stream is {:?}", result_truncate);

    let create_txn_result = controller_client
        .create_transaction(&scoped_stream, Duration::from_secs(100))
        .await;
    println!("Response for create transaction is {:?}", create_txn_result);

    let txn = create_txn_result.unwrap().tx_id;
    let ping_txn_result = controller_client
        .ping_transaction(&scoped_stream, txn, Duration::from_secs(10))
        .await;
    println!("Response for ping transaction is {:?}", ping_txn_result);

    let commit_txn_result = controller_client
        .commit_transaction(&scoped_stream, txn, WriterId(100), Timestamp(123))
        .await;
    println!("Response for commit transaction is {:?}", commit_txn_result);

    let txn_state_result = controller_client
        .check_transaction_status(&scoped_stream, txn)
        .await;
    println!("Response of check txn status is {:?}", txn_state_result);

    let create_txn_result1 = controller_client
        .create_transaction(&scoped_stream, Duration::from_secs(100))
        .await;
    println!("Response for create transaction is {:?}", create_txn_result1);

    let txn1 = create_txn_result1.unwrap().tx_id;
    let txn_state_result1 = controller_client
        .check_transaction_status(&scoped_stream, txn1)
        .await;
    println!("Response of transaction status is {:?}", txn_state_result1);

    let abort_txn_result = controller_client.abort_transaction(&scoped_stream, txn1).await;
    println!("Response for abort transaction is {:?}", abort_txn_result);

    let seal_result = controller_client.seal_stream(&scoped_stream).await;
    println!("Response for seal stream is {:?}", seal_result);

    let delete_result = controller_client.delete_stream(&scoped_stream).await;
    println!("Response for delete stream is {:?}", delete_result);

    let scope_name_1 = Scope::new("testScope456".into());
    let scope_result = controller_client.create_scope(&scope_name_1).await;
    println!("Response for create_scope is {:?}", scope_result);

    let delete_scope_result = controller_client.delete_scope(&scope_name_1).await;
    println!("Response for delete scope is {:?}", delete_scope_result);
>>>>>>> 7a0711f8
    Ok(())
}<|MERGE_RESOLUTION|>--- conflicted
+++ resolved
@@ -18,16 +18,18 @@
 
 #[tokio::main]
 async fn main() -> std::result::Result<(), Box<dyn std::error::Error + 'static>> {
-    let controller_addr = "127.0.0.1:9090"
-        .parse::<SocketAddr>()
-        .expect("parse to socketaddr");
-    let config = ClientConfigBuilder::default()
-        .controller_uri(controller_addr)
-        .build()
-        .expect("creating config");
     // start Pravega standalone before invoking this function.
-<<<<<<< HEAD
     {
+        let controller_addr = "127.0.0.1:9090"
+            .parse::<SocketAddr>()
+            .expect("parse to socketaddr");
+        let config = ClientConfigBuilder::default()
+            .controller_uri(controller_addr)
+            .build()
+            .expect("creating config");
+        // start Pravega standalone before invoking this function.
+        let controller_client = ControllerClientImpl::new(config);
+
         let controller_client =
             ControllerClientImpl::create_pooled_connection("http://[::1]:9090", 2).await?;
         // let client = create_connection("http://[::1]:9090").await;
@@ -191,129 +193,5 @@
     //
     // let delete_scope_result = controller_client.delete_scope(&scope_name_1).await;
     // println!("Response for delete scope is {:?}", delete_scope_result);
-=======
-    let controller_client = ControllerClientImpl::new(config);
-
-    let scope_name = Scope::new("testScope123".into());
-    let stream_name = Stream::new("testStream".into());
-
-    let scope_result = controller_client.create_scope(&scope_name).await;
-    println!("Response for create_scope is {:?}", scope_result);
-
-    let stream_cfg = StreamConfiguration {
-        scoped_stream: ScopedStream {
-            scope: scope_name.clone(),
-            stream: stream_name.clone(),
-        },
-        scaling: Scaling {
-            scale_type: ScaleType::FixedNumSegments,
-            target_rate: 0,
-            scale_factor: 0,
-            min_num_segments: 2,
-        },
-        retention: Retention {
-            retention_type: RetentionType::None,
-            retention_param: 0,
-        },
-    };
-
-    let stream_result = controller_client.create_stream(&stream_cfg).await;
-    println!("Response for create_stream is {:?}", stream_result);
-
-    let segment_name = ScopedSegment {
-        scope: scope_name.clone(),
-        stream: stream_name.clone(),
-        segment: Segment { number: 0 },
-    };
-
-    let endpoint_result = controller_client.get_endpoint_for_segment(&segment_name).await;
-    println!("Response for get_endpoint_for_segment is {:?}", endpoint_result);
-
-    let scoped_stream = ScopedStream::new(
-        Scope::new("testScope123".into()),
-        Stream::new("testStream".into()),
-    );
-
-    let current_segments_result = controller_client.get_current_segments(&scoped_stream).await;
-    println!(
-        "Response for get_current_segments is {:?}",
-        current_segments_result
-    );
-
-    let stream_config_modified = StreamConfiguration {
-        scoped_stream: ScopedStream {
-            scope: scope_name.clone(),
-            stream: stream_name.clone(),
-        },
-        scaling: Scaling {
-            scale_type: ScaleType::FixedNumSegments,
-            target_rate: 0,
-            scale_factor: 0,
-            min_num_segments: 1,
-        },
-        retention: Retention {
-            retention_type: RetentionType::Size,
-            retention_param: 100_000,
-        },
-    };
-    let result_update_config = controller_client.update_stream(&stream_config_modified).await;
-    println!("Response for update_stream is {:?}", result_update_config);
-
-    let result_truncate = controller_client
-        .truncate_stream(&pravega_rust_client_shared::StreamCut::new(
-            scoped_stream.clone(),
-            HashMap::new(),
-        ))
-        .await;
-    println!("Response for truncate stream is {:?}", result_truncate);
-
-    let create_txn_result = controller_client
-        .create_transaction(&scoped_stream, Duration::from_secs(100))
-        .await;
-    println!("Response for create transaction is {:?}", create_txn_result);
-
-    let txn = create_txn_result.unwrap().tx_id;
-    let ping_txn_result = controller_client
-        .ping_transaction(&scoped_stream, txn, Duration::from_secs(10))
-        .await;
-    println!("Response for ping transaction is {:?}", ping_txn_result);
-
-    let commit_txn_result = controller_client
-        .commit_transaction(&scoped_stream, txn, WriterId(100), Timestamp(123))
-        .await;
-    println!("Response for commit transaction is {:?}", commit_txn_result);
-
-    let txn_state_result = controller_client
-        .check_transaction_status(&scoped_stream, txn)
-        .await;
-    println!("Response of check txn status is {:?}", txn_state_result);
-
-    let create_txn_result1 = controller_client
-        .create_transaction(&scoped_stream, Duration::from_secs(100))
-        .await;
-    println!("Response for create transaction is {:?}", create_txn_result1);
-
-    let txn1 = create_txn_result1.unwrap().tx_id;
-    let txn_state_result1 = controller_client
-        .check_transaction_status(&scoped_stream, txn1)
-        .await;
-    println!("Response of transaction status is {:?}", txn_state_result1);
-
-    let abort_txn_result = controller_client.abort_transaction(&scoped_stream, txn1).await;
-    println!("Response for abort transaction is {:?}", abort_txn_result);
-
-    let seal_result = controller_client.seal_stream(&scoped_stream).await;
-    println!("Response for seal stream is {:?}", seal_result);
-
-    let delete_result = controller_client.delete_stream(&scoped_stream).await;
-    println!("Response for delete stream is {:?}", delete_result);
-
-    let scope_name_1 = Scope::new("testScope456".into());
-    let scope_result = controller_client.create_scope(&scope_name_1).await;
-    println!("Response for create_scope is {:?}", scope_result);
-
-    let delete_scope_result = controller_client.delete_scope(&scope_name_1).await;
-    println!("Response for delete scope is {:?}", delete_scope_result);
->>>>>>> 7a0711f8
     Ok(())
 }