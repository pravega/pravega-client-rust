/*
 * Copyright (c) Dell Inc., or its subsidiaries. All Rights Reserved.
 *
 * Licensed under the Apache License, Version 2.0 (the "License");
 * you may not use this file except in compliance with the License.
 * You may obtain a copy of the License at
 *
 *     http://www.apache.org/licenses/LICENSE-2.0
 */
use pravega_wire_protocol::client_config::ClientConfigBuilder;
use tokio::runtime::Runtime;

// Note this useful idiom: importing names from outer (for mod tests) scope.
use super::*;

#[test]
#[should_panic] // since the controller is not running.
fn test_create_scope_error() {
    let mut rt = Runtime::new().unwrap();
<<<<<<< HEAD

    let client_future = ControllerClientImpl::create_connection("http://[::1]:9090");
    let mut client = rt.block_on(client_future).unwrap();

    let request = Scope::new("testScope124".into());
    let fut = create_scope(&request, &mut client.channel);
=======
    let config = ClientConfigBuilder::default()
        .build()
        .expect("build client config");
    let manager = ControllerConnectionManager::new(config);
    let pool = ConnectionPool::new(manager);
    let connection = rt
        .block_on(
            pool.get_connection(
                "127.0.0.1:9090"
                    .parse::<SocketAddr>()
                    .expect("parse to socketaddr"),
            ),
        )
        .expect("get connection");

    let request = Scope::new("testScope124".into());
    let fut = create_scope(&request, connection);
>>>>>>> 7f982340

    rt.block_on(fut).unwrap();
}

#[test]
#[should_panic] // since the controller is not running.
fn test_create_stream_error() {
    let mut rt = Runtime::new().unwrap();

<<<<<<< HEAD
    let client_future = ControllerClientImpl::create_connection("http://[::1]:9090");
    let mut client = rt.block_on(client_future).unwrap();
=======
    let config = ClientConfigBuilder::default()
        .build()
        .expect("build client config");
    let manager = ControllerConnectionManager::new(config);
    let pool = ConnectionPool::new(manager);
    let connection = rt
        .block_on(
            pool.get_connection(
                "127.0.0.1:9090"
                    .parse::<SocketAddr>()
                    .expect("parse to socketaddr"),
            ),
        )
        .expect("get connection");
>>>>>>> 7f982340

    let request = StreamConfiguration {
        scoped_stream: ScopedStream {
            scope: Scope::new("testScope123".into()),
            stream: Stream {
                name: "testStream".into(),
            },
        },
        scaling: Scaling {
            scale_type: ScaleType::FixedNumSegments,
            target_rate: 0,
            scale_factor: 0,
            min_num_segments: 1,
        },
        retention: Retention {
            retention_type: RetentionType::None,
            retention_param: 0,
        },
    };
<<<<<<< HEAD
    let fut = create_stream(&request, &mut client.channel);
=======
    let fut = create_stream(&request, connection);
>>>>>>> 7f982340

    rt.block_on(fut).unwrap();
}<|MERGE_RESOLUTION|>--- conflicted
+++ resolved
@@ -17,14 +17,6 @@
 #[should_panic] // since the controller is not running.
 fn test_create_scope_error() {
     let mut rt = Runtime::new().unwrap();
-<<<<<<< HEAD
-
-    let client_future = ControllerClientImpl::create_connection("http://[::1]:9090");
-    let mut client = rt.block_on(client_future).unwrap();
-
-    let request = Scope::new("testScope124".into());
-    let fut = create_scope(&request, &mut client.channel);
-=======
     let config = ClientConfigBuilder::default()
         .build()
         .expect("build client config");
@@ -42,7 +34,6 @@
 
     let request = Scope::new("testScope124".into());
     let fut = create_scope(&request, connection);
->>>>>>> 7f982340
 
     rt.block_on(fut).unwrap();
 }
@@ -52,10 +43,6 @@
 fn test_create_stream_error() {
     let mut rt = Runtime::new().unwrap();
 
-<<<<<<< HEAD
-    let client_future = ControllerClientImpl::create_connection("http://[::1]:9090");
-    let mut client = rt.block_on(client_future).unwrap();
-=======
     let config = ClientConfigBuilder::default()
         .build()
         .expect("build client config");
@@ -70,7 +57,6 @@
             ),
         )
         .expect("get connection");
->>>>>>> 7f982340
 
     let request = StreamConfiguration {
         scoped_stream: ScopedStream {
@@ -90,11 +76,7 @@
             retention_param: 0,
         },
     };
-<<<<<<< HEAD
-    let fut = create_stream(&request, &mut client.channel);
-=======
     let fut = create_stream(&request, connection);
->>>>>>> 7f982340
 
     rt.block_on(fut).unwrap();
 }