/*
 * Copyright (c) Dell Inc., or its subsidiaries. All Rights Reserved.
 *
 * Licensed under the Apache License, Version 2.0 (the "License");
 * you may not use this file except in compliance with the License.
 * You may obtain a copy of the License at
 *
 *     http://www.apache.org/licenses/LICENSE-2.0
 */

#![deny(
    clippy::all,
    clippy::cargo,
    clippy::else_if_without_else,
    clippy::empty_line_after_outer_attr,
    clippy::multiple_inherent_impl,
    clippy::mut_mut,
    clippy::path_buf_push_overwrite
)]
#![warn(
    clippy::cargo_common_metadata,
    clippy::mutex_integer,
    clippy::needless_borrow,
    clippy::similar_names
)]
#![allow(clippy::multiple_crate_versions)]
#![allow(dead_code)]

use std::result::Result as StdResult;
use std::time::Duration;

use snafu::Snafu;
use tonic::transport::channel::Channel;
use tonic::{Code, Status};

use async_trait::async_trait;
use controller::{
    controller_service_client::ControllerServiceClient, create_scope_status, create_stream_status,
    delete_scope_status, delete_stream_status, ping_txn_status, txn_state, txn_status, update_stream_status,
    CreateScopeStatus, CreateStreamStatus, CreateTxnRequest, CreateTxnResponse, DeleteScopeStatus,
    DeleteStreamStatus, NodeUri, PingTxnRequest, PingTxnStatus, ScopeInfo, SegmentId, SegmentRanges,
    StreamConfig, StreamInfo, SuccessorResponse, TxnId, TxnRequest, TxnState, TxnStatus, UpdateStreamStatus,
};
use log::debug;
use pravega_rust_client_shared::*;
use pravega_wire_protocol::client_config::ClientConfig;
use pravega_wire_protocol::client_config::ClientConfigBuilder;
use pravega_wire_protocol::connection_pool::{ConnectionPool, Manager, PooledConnection};
use pravega_wire_protocol::error::*;
use std::convert::{From, Into};
<<<<<<< HEAD
use std::str::FromStr;
use tonic::transport::Uri;
=======
use std::net::SocketAddr;
use uuid::Uuid;
>>>>>>> 7f982340

#[allow(non_camel_case_types)]
pub mod controller {
    //tonic::include_proto!("io.pravega.controller.stream.api.grpc.v1");
    include!(concat!(
        env!("OUT_DIR"),
        concat!("/", "io.pravega.controller.stream.api.grpc.v1", ".rs")
    ));
    // this is the rs file name generated after compiling the proto file, located inside the target folder.
}

mod mock_controller;
mod model_helper;
#[cfg(test)]
mod test;

#[derive(Debug, Snafu)]
pub enum ControllerError {
    #[snafu(display(
        "Controller client failed to perform operation {} due to {}",
        operation,
        error_msg,
    ))]
    OperationError {
        can_retry: bool,
        operation: String,
        error_msg: String,
    },
    #[snafu(display("Could not connect to controller {}", endpoint))]
    ConnectionError {
        source: tonic::transport::Error,
        can_retry: bool,
        endpoint: String,
        error_msg: String,
    },
}

pub type Result<T> = StdResult<T, ControllerError>;

/// Controller APIs for administrative action for streams
#[async_trait]
pub trait ControllerClient: Send + Sync {
    /**
     * API to create a scope. The future completes with true in the case the scope did not exist
     * when the controller executed the operation. In the case of a re-attempt to create the
     * same scope, the future completes with false to indicate that the scope existed when the
     * controller executed the operation.
     */
    async fn create_scope(&self, scope: &Scope) -> Result<bool>;

    async fn list_streams(&self, scope: &Scope) -> Result<Vec<String>>;

    /**
     * API to delete a scope. Note that a scope can only be deleted in the case is it empty. If
     * the scope contains at least one stream, then the delete request will fail.
     */
    async fn delete_scope(&self, scope: &Scope) -> Result<bool>;

    /**
     * API to create a stream. The future completes with true in the case the stream did not
     * exist when the controller executed the operation. In the case of a re-attempt to create
     * the same stream, the future completes with false to indicate that the stream existed when
     * the controller executed the operation.
     */
    async fn create_stream(&self, stream_config: &StreamConfiguration) -> Result<bool>;

    /**
     * API to update the configuration of a Stream.
     */
    async fn update_stream(&self, stream_config: &StreamConfiguration) -> Result<bool>;

    /**
     * API to Truncate stream. This api takes a stream cut point which corresponds to a cut in
     * the stream segments which is consistent and covers the entire key range space.
     */
    async fn truncate_stream(&self, stream_cut: &StreamCut) -> Result<bool>;

    /**
     * API to seal a Stream.
     */
    async fn seal_stream(&self, stream: &ScopedStream) -> Result<bool>;

    /**
     * API to delete a stream. Only a sealed stream can be deleted.
     */
    async fn delete_stream(&self, stream: &ScopedStream) -> Result<bool>;

    // Controller APIs called by Pravega producers for getting stream specific information

    /**
     * API to get list of current segments for the stream to write to.
     */
    async fn get_current_segments(&self, stream: &ScopedStream) -> Result<StreamSegments>;

    /**
     * API to create a new transaction. The transaction timeout is relative to the creation time.
     */
    async fn create_transaction(&self, stream: &ScopedStream, lease: Duration) -> Result<TxnSegments>;

    /**
     * API to send transaction heartbeat and increase the transaction timeout by lease amount of milliseconds.
     */
    async fn ping_transaction(
        &self,
        stream: &ScopedStream,
        tx_id: TxId,
        lease: Duration,
    ) -> Result<PingStatus>;

    /**
     * Commits a transaction, atomically committing all events to the stream, subject to the
     * ordering guarantees specified in {@link EventStreamWriter}. Will fail if the transaction has
     * already been committed or aborted.
     */
    async fn commit_transaction(
        &self,
        stream: &ScopedStream,
        tx_id: TxId,
        writer_id: WriterId,
        time: Timestamp,
    ) -> Result<()>;

    /**
     * Aborts a transaction. No events written to it may be read, and no further events may be
     * written. Will fail with if the transaction has already been committed or aborted.
     */
    async fn abort_transaction(&self, stream: &ScopedStream, tx_id: TxId) -> Result<()>;

    /**
     * Returns the status of the specified transaction.
     */
    async fn check_transaction_status(&self, stream: &ScopedStream, tx_id: TxId)
        -> Result<TransactionStatus>;

    // Controller APIs that are called by readers

    /**
     * Given a segment return the endpoint that currently is the owner of that segment.
     *
     * This is called when a reader or a writer needs to determine which host/server it needs to contact to
     * read and write, respectively. The result of this function can be cached until the endpoint is
     * unreachable or indicates it is no longer the owner.
     */
    async fn get_endpoint_for_segment(&self, segment: &ScopedSegment) -> Result<PravegaNodeUri>;

    /**
     * Refreshes an expired/non-existent delegation token.
     * @param scope         Scope of the stream.
     * @param streamName    Name of the stream.
     * @return              The delegation token for the given stream.
     */
    async fn get_or_refresh_delegation_token_for(&self, stream: ScopedStream) -> Result<DelegationToken>;

    async fn get_successors(&self, segment: &ScopedSegment) -> Result<StreamSegmentsWithPredecessors>;
}

#[derive(Clone)]
pub struct ControllerClientImpl {
    endpoint: SocketAddr,
    pool: ConnectionPool<ControllerConnectionManager>,
}

impl ControllerClientImpl {
    pub fn new(endpoint: SocketAddr) -> Self {
        let config = ClientConfigBuilder::default()
            .build()
            .expect("build client config");
        let manager = ControllerConnectionManager::new(config);
        let pool = ConnectionPool::new(manager);
        ControllerClientImpl { endpoint, pool }
    }
}

impl ControllerClientImpl {
    /// create_connection with a single controller uri.
    pub async fn create_connection(uri: &str) -> Result<ControllerClientImpl> {
        // Placeholder to add authentication headers.
        let connection_result = ControllerServiceClient::connect(uri.to_string()).await;
        match connection_result {
            Ok(connection) => Ok(ControllerClientImpl { channel: connection }),
            Err(e) => Err(ControllerError::ConnectionError {
                source: e,
                can_retry: true,
                endpoint: uri.to_string(),
                error_msg: "Failed to connect to the controller".to_string(),
            }),
        }
    }

    ///
    /// Create a pool of connections to a controller.
    /// The requests will be load balanced across multiple connections and every underlying connection
    /// can handle multiplexing as supported by http2.
    ///
    pub async fn create_pooled_connection(uri: &str, pool_size: u8) -> Result<ControllerClientImpl> {
        let uri = Uri::from_str(uri).unwrap();
        let list_connections = (0..pool_size).map(|_a| Channel::builder(uri.clone()));

        // Placeholder to add authentication headers.
        let ch = Channel::balance_list(list_connections);

        Ok(ControllerClientImpl {
            channel: ControllerServiceClient::new(ch),
        })
    }

    ///
    /// Tonic library suggests we clone the channel to enable multiplexing of requests.
    /// This is because at the very top level the channel is backed by a `tower_buffer::Buffer`
    /// which runs the connection in a background task and provides a `mpsc` channel interface.
    /// Due to this cloning the `Channel` type is cheap and encouraged.
    ///
    fn get_controller_client(&self) -> ControllerServiceClient<Channel> {
        self.channel.clone()
    }
}
#[allow(unused_variables)]
#[async_trait]
impl ControllerClient for ControllerClientImpl {
    async fn create_scope(&self, scope: &Scope) -> Result<bool> {
<<<<<<< HEAD
        create_scope(scope, &mut self.get_controller_client()).await
=======
        let connection = self
            .pool
            .get_connection(self.endpoint)
            .await
            .expect("get connection");
        create_scope(scope, connection).await
>>>>>>> 7f982340
    }

    async fn list_streams(&self, scope: &Scope) -> Result<Vec<String>> {
        unimplemented!()
    }

    async fn delete_scope(&self, scope: &Scope) -> Result<bool> {
<<<<<<< HEAD
        delete_scope(scope, &mut self.get_controller_client()).await
    }

    async fn create_stream(&self, stream_config: &StreamConfiguration) -> Result<bool> {
        create_stream(stream_config, &mut self.get_controller_client()).await
    }

    async fn update_stream(&self, stream_config: &StreamConfiguration) -> Result<bool> {
        update_stream(stream_config, &mut self.get_controller_client()).await
    }

    async fn truncate_stream(&self, stream_cut: &StreamCut) -> Result<bool> {
        truncate_stream(stream_cut, &mut self.get_controller_client()).await
    }

    async fn seal_stream(&self, stream: &ScopedStream) -> Result<bool> {
        seal_stream(stream, &mut self.get_controller_client()).await
    }

    async fn delete_stream(&self, stream: &ScopedStream) -> Result<bool> {
        delete_stream(stream, &mut self.get_controller_client()).await
    }

    async fn get_current_segments(&self, stream: &ScopedStream) -> Result<StreamSegments> {
        get_current_segments(stream, &mut self.get_controller_client()).await
    }

    async fn create_transaction(&self, stream: &ScopedStream, lease: Duration) -> Result<TxnSegments> {
        create_transaction(stream, lease, &mut self.get_controller_client()).await
=======
        let connection = self
            .pool
            .get_connection(self.endpoint)
            .await
            .expect("get connection");
        delete_scope(scope, connection).await
    }

    async fn create_stream(&self, stream_config: &StreamConfiguration) -> Result<bool> {
        let connection = self
            .pool
            .get_connection(self.endpoint)
            .await
            .expect("get connection");
        create_stream(stream_config, connection).await
    }

    async fn update_stream(&self, stream_config: &StreamConfiguration) -> Result<bool> {
        let connection = self
            .pool
            .get_connection(self.endpoint)
            .await
            .expect("get connection");
        update_stream(stream_config, connection).await
    }

    async fn truncate_stream(&self, stream_cut: &StreamCut) -> Result<bool> {
        let connection = self
            .pool
            .get_connection(self.endpoint)
            .await
            .expect("get connection");
        truncate_stream(stream_cut, connection).await
    }

    async fn seal_stream(&self, stream: &ScopedStream) -> Result<bool> {
        let connection = self
            .pool
            .get_connection(self.endpoint)
            .await
            .expect("get connection");
        seal_stream(stream, connection).await
    }

    async fn delete_stream(&self, stream: &ScopedStream) -> Result<bool> {
        let connection = self
            .pool
            .get_connection(self.endpoint)
            .await
            .expect("get connection");
        delete_stream(stream, connection).await
    }

    async fn get_current_segments(&self, stream: &ScopedStream) -> Result<StreamSegments> {
        let connection = self
            .pool
            .get_connection(self.endpoint)
            .await
            .expect("get connection");
        get_current_segments(stream, connection).await
    }

    async fn create_transaction(&self, stream: &ScopedStream, lease: Duration) -> Result<TxnSegments> {
        let connection = self
            .pool
            .get_connection(self.endpoint)
            .await
            .expect("get connection");
        create_transaction(stream, lease, connection).await
>>>>>>> 7f982340
    }

    async fn ping_transaction(
        &self,
        stream: &ScopedStream,
        tx_id: TxId,
        lease: Duration,
    ) -> Result<PingStatus> {
<<<<<<< HEAD
        ping_transaction(stream, tx_id, lease, &mut self.get_controller_client()).await
=======
        let connection = self
            .pool
            .get_connection(self.endpoint)
            .await
            .expect("get connection");
        ping_transaction(stream, tx_id, lease, connection).await
>>>>>>> 7f982340
    }

    async fn commit_transaction(
        &self,
        stream: &ScopedStream,
        tx_id: TxId,
        writer_id: WriterId,
        time: Timestamp,
    ) -> Result<()> {
<<<<<<< HEAD
        commit_transaction(stream, tx_id, writer_id, time, &mut self.get_controller_client()).await
    }

    async fn abort_transaction(&self, stream: &ScopedStream, tx_id: TxId) -> Result<()> {
        abort_transaction(stream, tx_id, &mut self.get_controller_client()).await
=======
        let connection = self
            .pool
            .get_connection(self.endpoint)
            .await
            .expect("get connection");
        commit_transaction(stream, tx_id, writer_id, time, connection).await
    }

    async fn abort_transaction(&self, stream: &ScopedStream, tx_id: TxId) -> Result<()> {
        let connection = self
            .pool
            .get_connection(self.endpoint)
            .await
            .expect("get connection");
        abort_transaction(stream, tx_id, connection).await
>>>>>>> 7f982340
    }

    async fn check_transaction_status(
        &self,
        stream: &ScopedStream,
        tx_id: TxId,
    ) -> Result<TransactionStatus> {
<<<<<<< HEAD
        check_transaction_status(stream, tx_id, &mut self.get_controller_client()).await
    }

    async fn get_endpoint_for_segment(&self, segment: &ScopedSegment) -> Result<PravegaNodeUri> {
        get_uri_segment(segment, &mut self.get_controller_client()).await
=======
        let connection = self
            .pool
            .get_connection(self.endpoint)
            .await
            .expect("get connection");
        check_transaction_status(stream, tx_id, connection).await
    }

    async fn get_endpoint_for_segment(&self, segment: &ScopedSegment) -> Result<PravegaNodeUri> {
        let connection = self
            .pool
            .get_connection(self.endpoint)
            .await
            .expect("get connection");
        get_uri_segment(segment, connection).await
>>>>>>> 7f982340
    }

    async fn get_or_refresh_delegation_token_for(&self, stream: ScopedStream) -> Result<DelegationToken> {
        unimplemented!()
    }

    async fn get_successors(&self, segment: &ScopedSegment) -> Result<StreamSegmentsWithPredecessors> {
<<<<<<< HEAD
        get_successors(segment, &mut self.get_controller_client()).await
=======
        let connection = self
            .pool
            .get_connection(self.endpoint)
            .await
            .expect("get connection");
        get_successors(segment, connection).await
    }
}

pub struct ControllerConnection {
    uuid: Uuid,
    endpoint: SocketAddr,
    channel: ControllerServiceClient<Channel>,
}

impl ControllerConnection {
    fn new(endpoint: SocketAddr, channel: ControllerServiceClient<Channel>) -> Self {
        ControllerConnection {
            uuid: Uuid::new_v4(),
            endpoint,
            channel,
        }
    }
}

pub struct ControllerConnectionManager {
    /// The client configuration.
    config: ClientConfig,
}

impl ControllerConnectionManager {
    pub fn new(config: ClientConfig) -> Self {
        ControllerConnectionManager { config }
    }
}

#[async_trait]
impl Manager for ControllerConnectionManager {
    type Conn = ControllerConnection;

    async fn establish_connection(
        &self,
        endpoint: SocketAddr,
    ) -> std::result::Result<Self::Conn, ConnectionPoolError> {
        let channel = create_connection(&format!("{}{}", "http://", &endpoint.to_string())).await;
        Ok(ControllerConnection::new(endpoint, channel))
    }

    fn is_valid(&self, _conn: &PooledConnection<'_, Self::Conn>) -> bool {
        true
    }

    fn get_config(&self) -> ClientConfig {
        self.config
>>>>>>> 7f982340
    }
}

pub fn map_grpc_error(operation_name: &str, status: Status) -> ControllerError {
    match status.code() {
        Code::InvalidArgument
        | Code::NotFound
        | Code::AlreadyExists
        | Code::PermissionDenied
        | Code::OutOfRange
        | Code::Unimplemented
        | Code::Unauthenticated => ControllerError::OperationError {
            can_retry: false,
            operation: operation_name.into(),
            error_msg: status.to_string(),
        },
        _ => ControllerError::OperationError {
            can_retry: true, // retry is enabled for all other errors
            operation: operation_name.into(),
            error_msg: format!("{:?}", status.code()),
        },
    }
}

/// Async helper function to create scope
async fn create_scope(
    scope: &Scope,
    mut connection: PooledConnection<'_, ControllerConnection>,
) -> Result<bool> {
    use create_scope_status::Status;

    let request: ScopeInfo = ScopeInfo::from(scope);

    let op_status: StdResult<tonic::Response<CreateScopeStatus>, tonic::Status> = connection
        .channel
        .create_scope(tonic::Request::new(request))
        .await;
    let operation_name = "CreateScope";
    match op_status {
        Ok(code) => match code.into_inner().status() {
            Status::Success => Ok(true),
            Status::ScopeExists => Ok(false),
            Status::InvalidScopeName => Err(ControllerError::OperationError {
                can_retry: false, // do not retry.
                operation: operation_name.into(),
                error_msg: "Invalid scope".into(),
            }),
            _ => Err(ControllerError::OperationError {
                can_retry: true,
                operation: operation_name.into(),
                error_msg: "Operation failed".into(),
            }),
        },
        Err(status) => Err(map_grpc_error(operation_name, status)),
    }
}

/// Async helper function to create stream.
async fn create_stream(
    cfg: &StreamConfiguration,
    mut connection: PooledConnection<'_, ControllerConnection>,
) -> Result<bool> {
    use create_stream_status::Status;

    let request: StreamConfig = StreamConfig::from(cfg);
    let op_status: StdResult<tonic::Response<CreateStreamStatus>, tonic::Status> = connection
        .channel
        .create_stream(tonic::Request::new(request))
        .await;
    let operation_name = "CreateStream";
    match op_status {
        Ok(code) => match code.into_inner().status() {
            Status::Success => Ok(true),
            Status::StreamExists => Ok(false),
            Status::InvalidStreamName | Status::ScopeNotFound => {
                Err(ControllerError::OperationError {
                    can_retry: false, // do not retry.
                    operation: operation_name.into(),
                    error_msg: "Invalid Stream/Scope Not Found".into(),
                })
            }
            _ => Err(ControllerError::OperationError {
                can_retry: true, // retry for all other errors
                operation: operation_name.into(),
                error_msg: "Operation failed".into(),
            }),
        },
        Err(status) => Err(map_grpc_error(operation_name, status)),
    }
}

/// Async helper function to get segment URI.
async fn get_uri_segment(
    request: &ScopedSegment,
    mut connection: PooledConnection<'_, ControllerConnection>,
) -> Result<PravegaNodeUri> {
    let op_status: StdResult<tonic::Response<NodeUri>, tonic::Status> = connection
        .channel
        .get_uri(tonic::Request::new(request.into()))
        .await;
    let operation_name = "get_endpoint";
    match op_status {
        Ok(response) => Ok(response.into_inner()),
        Err(status) => Err(map_grpc_error(operation_name, status)),
    }
    .map(PravegaNodeUri::from)
}

/// Async helper function to delete Stream.
async fn delete_scope(
    scope: &Scope,
    mut connection: PooledConnection<'_, ControllerConnection>,
) -> Result<bool> {
    use delete_scope_status::Status;

    let op_status: StdResult<tonic::Response<DeleteScopeStatus>, tonic::Status> = connection
        .channel
        .delete_scope(tonic::Request::new(ScopeInfo::from(scope)))
        .await;
    let operation_name = "DeleteScope";
    match op_status {
        Ok(code) => match code.into_inner().status() {
            Status::Success => Ok(true),
            Status::ScopeNotFound => Ok(false),
            Status::ScopeNotEmpty => Err(ControllerError::OperationError {
                can_retry: false, // do not retry.
                operation: operation_name.into(),
                error_msg: "Scope not empty".into(),
            }),
            _ => Err(ControllerError::OperationError {
                can_retry: true,
                operation: operation_name.into(),
                error_msg: "Operation failed".into(),
            }),
        },
        Err(status) => Err(map_grpc_error(operation_name, status)),
    }
}

/// Async helper function to seal Stream.
async fn seal_stream(
    stream: &ScopedStream,
    mut connection: PooledConnection<'_, ControllerConnection>,
) -> Result<bool> {
    use update_stream_status::Status;

    let request: StreamInfo = StreamInfo::from(stream);
    let op_status: StdResult<tonic::Response<UpdateStreamStatus>, tonic::Status> =
        connection.channel.seal_stream(tonic::Request::new(request)).await;
    let operation_name = "SealStream";
    match op_status {
        Ok(code) => match code.into_inner().status() {
            Status::Success => Ok(true),
            Status::StreamNotFound | Status::ScopeNotFound => {
                Err(ControllerError::OperationError {
                    can_retry: false, // do not retry.
                    operation: operation_name.into(),
                    error_msg: "Stream/Scope Not Found".into(),
                })
            }
            _ => Err(ControllerError::OperationError {
                can_retry: true, // retry for all other errors
                operation: operation_name.into(),
                error_msg: "Operation failed".into(),
            }),
        },
        Err(status) => Err(map_grpc_error(operation_name, status)),
    }
}

/// Async helper function to delete Stream.
async fn delete_stream(
    stream: &ScopedStream,
    mut connection: PooledConnection<'_, ControllerConnection>,
) -> Result<bool> {
    use delete_stream_status::Status;

    let request: StreamInfo = StreamInfo::from(stream);
    let op_status: StdResult<tonic::Response<DeleteStreamStatus>, tonic::Status> = connection
        .channel
        .delete_stream(tonic::Request::new(request))
        .await;
    let operation_name = "DeleteStream";
    match op_status {
        Ok(code) => match code.into_inner().status() {
            Status::Success => Ok(true),
            Status::StreamNotFound => Ok(false),
            Status::StreamNotSealed => {
                Err(ControllerError::OperationError {
                    can_retry: false, // do not retry.
                    operation: operation_name.into(),
                    error_msg: "Stream Not Sealed".into(),
                })
            }
            _ => Err(ControllerError::OperationError {
                can_retry: true, // retry for all other errors
                operation: operation_name.into(),
                error_msg: "Operation failed".into(),
            }),
        },
        Err(status) => Err(map_grpc_error(operation_name, status)),
    }
}

/// Async helper function to update Stream.
async fn update_stream(
    stream_config: &StreamConfiguration,
    mut connection: PooledConnection<'_, ControllerConnection>,
) -> Result<bool> {
    use update_stream_status::Status;

    let request: StreamConfig = StreamConfig::from(stream_config);
    let op_status: StdResult<tonic::Response<UpdateStreamStatus>, tonic::Status> = connection
        .channel
        .update_stream(tonic::Request::new(request))
        .await;
    let operation_name = "updateStream";
    match op_status {
        Ok(code) => match code.into_inner().status() {
            Status::Success => Ok(true),
            Status::ScopeNotFound | Status::StreamNotFound => {
                Err(ControllerError::OperationError {
                    can_retry: false, // do not retry.
                    operation: operation_name.into(),
                    error_msg: "Stream/Scope Not Found".into(),
                })
            }
            _ => Err(ControllerError::OperationError {
                can_retry: true, // retry for all other errors
                operation: operation_name.into(),
                error_msg: "Operation failed".into(),
            }),
        },
        Err(status) => Err(map_grpc_error(operation_name, status)),
    }
}

/// Async helper function to truncate Stream.
async fn truncate_stream(
    stream_cut: &StreamCut,
    mut connection: PooledConnection<'_, ControllerConnection>,
) -> Result<bool> {
    use update_stream_status::Status;

    let request: controller::StreamCut = controller::StreamCut::from(stream_cut);
    let op_status: StdResult<tonic::Response<UpdateStreamStatus>, tonic::Status> = connection
        .channel
        .truncate_stream(tonic::Request::new(request))
        .await;
    let operation_name = "truncateStream";
    match op_status {
        Ok(code) => match code.into_inner().status() {
            Status::Success => Ok(true),
            Status::ScopeNotFound | Status::StreamNotFound => {
                Err(ControllerError::OperationError {
                    can_retry: false, // do not retry.
                    operation: operation_name.into(),
                    error_msg: "Stream/Scope Not Found".into(),
                })
            }
            _ => Err(ControllerError::OperationError {
                can_retry: true, // retry for all other errors
                operation: operation_name.into(),
                error_msg: "Operation failed".into(),
            }),
        },
        Err(status) => Err(map_grpc_error(operation_name, status)),
    }
}

/// Async helper function to get current Segments in a Stream.
async fn get_current_segments(
    stream: &ScopedStream,
    mut connection: PooledConnection<'_, ControllerConnection>,
) -> Result<StreamSegments> {
    let request: StreamInfo = StreamInfo::from(stream);
    let op_status: StdResult<tonic::Response<SegmentRanges>, tonic::Status> = connection
        .channel
        .get_current_segments(tonic::Request::new(request))
        .await;
    let operation_name = "getCurrentSegments";
    match op_status {
        Ok(segment_ranges) => Ok(StreamSegments::from(segment_ranges.into_inner())),
        Err(status) => Err(map_grpc_error(operation_name, status)),
    }
}

/// Async helper function to create a Transaction.
async fn create_transaction(
    stream: &ScopedStream,
    lease: Duration,
    mut connection: PooledConnection<'_, ControllerConnection>,
) -> Result<TxnSegments> {
    let request = CreateTxnRequest {
        stream_info: Some(StreamInfo::from(stream)),
        lease: lease.as_millis() as i64,
        scale_grace_period: 0,
    };
    let op_status: StdResult<tonic::Response<CreateTxnResponse>, tonic::Status> = connection
        .channel
        .create_transaction(tonic::Request::new(request))
        .await;
    let operation_name = "createTransaction";
    match op_status {
        Ok(create_txn_response) => Ok(TxnSegments::from(create_txn_response.into_inner())),
        Err(status) => Err(map_grpc_error(operation_name, status)),
    }
}

/// Async helper function to ping a Transaction.
async fn ping_transaction(
    stream: &ScopedStream,
    tx_id: TxId,
    lease: Duration,
    mut connection: PooledConnection<'_, ControllerConnection>,
) -> Result<PingStatus> {
    use ping_txn_status::Status;
    let request = PingTxnRequest {
        stream_info: Some(StreamInfo::from(stream)),
        txn_id: Some(TxnId::from(tx_id)),
        lease: lease.as_millis() as i64,
    };
    let op_status: StdResult<tonic::Response<PingTxnStatus>, tonic::Status> = connection
        .channel
        .ping_transaction(tonic::Request::new(request))
        .await;
    let operation_name = "pingTransaction";
    match op_status {
        Ok(code) => match code.into_inner().status() {
            Status::Ok => Ok(PingStatus::Ok),
            Status::Committed => Ok(PingStatus::Committed),
            Status::Aborted => Ok(PingStatus::Aborted),
            Status::LeaseTooLarge => Err(ControllerError::OperationError {
                can_retry: false, // do not retry.
                operation: operation_name.into(),
                error_msg: "Ping transaction failed, Reason:LeaseTooLarge".into(),
            }),
            Status::MaxExecutionTimeExceeded => Err(ControllerError::OperationError {
                can_retry: false, // do not retry.
                operation: operation_name.into(),
                error_msg: "Ping transaction failed, Reason:MaxExecutionTimeExceeded".into(),
            }),
            Status::ScaleGraceTimeExceeded => Err(ControllerError::OperationError {
                can_retry: false, // do not retry.
                operation: operation_name.into(),
                error_msg: "Ping transaction failed, Reason:ScaleGraceTimeExceeded".into(),
            }),
            Status::Disconnected => Err(ControllerError::OperationError {
                can_retry: false, // do not retry.
                operation: operation_name.into(),
                error_msg: "Ping transaction failed, Reason:ScaleGraceTimeExceeded".into(),
            }),
            _ => Err(ControllerError::OperationError {
                can_retry: true, // retry for all other errors
                operation: operation_name.into(),
                error_msg: "Operation failed".into(),
            }),
        },
        Err(status) => Err(map_grpc_error(operation_name, status)),
    }
}

/// Async helper function to commit a Transaction.
async fn commit_transaction(
    stream: &ScopedStream,
    tx_id: TxId,
    writerid: WriterId,
    time: Timestamp,
    mut connection: PooledConnection<'_, ControllerConnection>,
) -> Result<()> {
    use txn_status::Status;
    let request = TxnRequest {
        stream_info: Some(StreamInfo::from(stream)),
        txn_id: Some(TxnId::from(tx_id)),
        writer_id: writerid.0.to_string(),
        timestamp: time.0 as i64,
    };
    let op_status: StdResult<tonic::Response<TxnStatus>, tonic::Status> = connection
        .channel
        .commit_transaction(tonic::Request::new(request))
        .await;
    let operation_name = "commitTransaction";
    match op_status {
        Ok(code) => match code.into_inner().status() {
            Status::Success => Ok(()),
            Status::TransactionNotFound => Err(ControllerError::OperationError {
                can_retry: false, // do not retry.
                operation: operation_name.into(),
                error_msg: "Commit transaction failed, Reason:TransactionNotFound".into(),
            }),
            Status::StreamNotFound => Err(ControllerError::OperationError {
                can_retry: false, // do not retry.
                operation: operation_name.into(),
                error_msg: "Commit transaction failed, Reason:StreamNotFound".into(),
            }),
            _ => Err(ControllerError::OperationError {
                can_retry: true, // retry for all other errors
                operation: operation_name.into(),
                error_msg: "Operation failed".into(),
            }),
        },
        Err(status) => Err(map_grpc_error(operation_name, status)),
    }
}

/// Async helper function to abort a Transaction.
async fn abort_transaction(
    stream: &ScopedStream,
    tx_id: TxId,
    mut connection: PooledConnection<'_, ControllerConnection>,
) -> Result<()> {
    use txn_status::Status;
    let request = TxnRequest {
        stream_info: Some(StreamInfo::from(stream)),
        txn_id: Some(TxnId::from(tx_id)),
        writer_id: "".to_string(),
        timestamp: 0,
    };
    let op_status: StdResult<tonic::Response<TxnStatus>, tonic::Status> = connection
        .channel
        .commit_transaction(tonic::Request::new(request))
        .await;
    let operation_name = "abortTransaction";
    match op_status {
        Ok(code) => match code.into_inner().status() {
            Status::Success => Ok(()),
            Status::TransactionNotFound => Err(ControllerError::OperationError {
                can_retry: false, // do not retry.
                operation: operation_name.into(),
                error_msg: "Abort transaction failed, Reason:TransactionNotFound".into(),
            }),
            Status::StreamNotFound => Err(ControllerError::OperationError {
                can_retry: false, // do not retry.
                operation: operation_name.into(),
                error_msg: "Abort transaction failed, Reason:StreamNotFound".into(),
            }),
            _ => Err(ControllerError::OperationError {
                can_retry: true, // retry for all other errors
                operation: operation_name.into(),
                error_msg: "Operation failed".into(),
            }),
        },
        Err(status) => Err(map_grpc_error(operation_name, status)),
    }
}

/// Async helper function to check Transaction status.
async fn check_transaction_status(
    stream: &ScopedStream,
    tx_id: TxId,
    mut connection: PooledConnection<'_, ControllerConnection>,
) -> Result<TransactionStatus> {
    use txn_state::State;
    let request = TxnRequest {
        stream_info: Some(StreamInfo::from(stream)),
        txn_id: Some(TxnId::from(tx_id)),
        writer_id: "".to_string(),
        timestamp: 0,
    };
    let op_status: StdResult<tonic::Response<TxnState>, tonic::Status> = connection
        .channel
        .check_transaction_state(tonic::Request::new(request))
        .await;
    let operation_name = "checkTransactionStatus";
    match op_status {
        Ok(code) => match code.into_inner().state() {
            State::Open => Ok(TransactionStatus::Open),
            State::Committing => Ok(TransactionStatus::Committing),
            State::Committed => Ok(TransactionStatus::Committed),
            State::Aborting => Ok(TransactionStatus::Aborting),
            State::Aborted => Ok(TransactionStatus::Aborted),
            _ => Err(ControllerError::OperationError {
                can_retry: true, // retry for all other errors
                operation: operation_name.into(),
                error_msg: "Operation failed".into(),
            }),
        },
        Err(status) => Err(map_grpc_error(operation_name, status)),
    }
}

/// Async helper function to get successors
async fn get_successors(
    request: &ScopedSegment,
    mut connection: PooledConnection<'_, ControllerConnection>,
) -> Result<StreamSegmentsWithPredecessors> {
    let scoped_stream = ScopedStream {
        scope: request.scope.clone(),
        stream: request.stream.clone(),
    };
    let segment_id_request = SegmentId {
        stream_info: Some(StreamInfo::from(&scoped_stream)),
        segment_id: request.segment.number,
    };
    debug!("sending get successors request for {:?}", request);
    let op_status: StdResult<tonic::Response<SuccessorResponse>, tonic::Status> = connection
        .channel
        .get_segments_immediately_following(tonic::Request::new(segment_id_request))
        .await;
    let operation_name = "get_successors_segment";
    match op_status {
        Ok(response) => Ok(response.into_inner()),
        Err(status) => Err(map_grpc_error(operation_name, status)),
    }
    .map(StreamSegmentsWithPredecessors::from)
}<|MERGE_RESOLUTION|>--- conflicted
+++ resolved
@@ -48,21 +48,12 @@
 use pravega_wire_protocol::connection_pool::{ConnectionPool, Manager, PooledConnection};
 use pravega_wire_protocol::error::*;
 use std::convert::{From, Into};
-<<<<<<< HEAD
-use std::str::FromStr;
-use tonic::transport::Uri;
-=======
 use std::net::SocketAddr;
 use uuid::Uuid;
->>>>>>> 7f982340
 
 #[allow(non_camel_case_types)]
 pub mod controller {
-    //tonic::include_proto!("io.pravega.controller.stream.api.grpc.v1");
-    include!(concat!(
-        env!("OUT_DIR"),
-        concat!("/", "io.pravega.controller.stream.api.grpc.v1", ".rs")
-    ));
+    tonic::include_proto!("io.pravega.controller.stream.api.grpc.v1");
     // this is the rs file name generated after compiling the proto file, located inside the target folder.
 }
 
@@ -85,7 +76,6 @@
     },
     #[snafu(display("Could not connect to controller {}", endpoint))]
     ConnectionError {
-        source: tonic::transport::Error,
         can_retry: bool,
         endpoint: String,
         error_msg: String,
@@ -211,7 +201,6 @@
     async fn get_successors(&self, segment: &ScopedSegment) -> Result<StreamSegmentsWithPredecessors>;
 }
 
-#[derive(Clone)]
 pub struct ControllerClientImpl {
     endpoint: SocketAddr,
     pool: ConnectionPool<ControllerConnectionManager>,
@@ -228,63 +217,16 @@
     }
 }
 
-impl ControllerClientImpl {
-    /// create_connection with a single controller uri.
-    pub async fn create_connection(uri: &str) -> Result<ControllerClientImpl> {
-        // Placeholder to add authentication headers.
-        let connection_result = ControllerServiceClient::connect(uri.to_string()).await;
-        match connection_result {
-            Ok(connection) => Ok(ControllerClientImpl { channel: connection }),
-            Err(e) => Err(ControllerError::ConnectionError {
-                source: e,
-                can_retry: true,
-                endpoint: uri.to_string(),
-                error_msg: "Failed to connect to the controller".to_string(),
-            }),
-        }
-    }
-
-    ///
-    /// Create a pool of connections to a controller.
-    /// The requests will be load balanced across multiple connections and every underlying connection
-    /// can handle multiplexing as supported by http2.
-    ///
-    pub async fn create_pooled_connection(uri: &str, pool_size: u8) -> Result<ControllerClientImpl> {
-        let uri = Uri::from_str(uri).unwrap();
-        let list_connections = (0..pool_size).map(|_a| Channel::builder(uri.clone()));
-
-        // Placeholder to add authentication headers.
-        let ch = Channel::balance_list(list_connections);
-
-        Ok(ControllerClientImpl {
-            channel: ControllerServiceClient::new(ch),
-        })
-    }
-
-    ///
-    /// Tonic library suggests we clone the channel to enable multiplexing of requests.
-    /// This is because at the very top level the channel is backed by a `tower_buffer::Buffer`
-    /// which runs the connection in a background task and provides a `mpsc` channel interface.
-    /// Due to this cloning the `Channel` type is cheap and encouraged.
-    ///
-    fn get_controller_client(&self) -> ControllerServiceClient<Channel> {
-        self.channel.clone()
-    }
-}
 #[allow(unused_variables)]
 #[async_trait]
 impl ControllerClient for ControllerClientImpl {
     async fn create_scope(&self, scope: &Scope) -> Result<bool> {
-<<<<<<< HEAD
-        create_scope(scope, &mut self.get_controller_client()).await
-=======
         let connection = self
             .pool
             .get_connection(self.endpoint)
             .await
             .expect("get connection");
         create_scope(scope, connection).await
->>>>>>> 7f982340
     }
 
     async fn list_streams(&self, scope: &Scope) -> Result<Vec<String>> {
@@ -292,107 +234,75 @@
     }
 
     async fn delete_scope(&self, scope: &Scope) -> Result<bool> {
-<<<<<<< HEAD
-        delete_scope(scope, &mut self.get_controller_client()).await
+        let connection = self
+            .pool
+            .get_connection(self.endpoint)
+            .await
+            .expect("get connection");
+        delete_scope(scope, connection).await
     }
 
     async fn create_stream(&self, stream_config: &StreamConfiguration) -> Result<bool> {
-        create_stream(stream_config, &mut self.get_controller_client()).await
+        let connection = self
+            .pool
+            .get_connection(self.endpoint)
+            .await
+            .expect("get connection");
+        create_stream(stream_config, connection).await
     }
 
     async fn update_stream(&self, stream_config: &StreamConfiguration) -> Result<bool> {
-        update_stream(stream_config, &mut self.get_controller_client()).await
+        let connection = self
+            .pool
+            .get_connection(self.endpoint)
+            .await
+            .expect("get connection");
+        update_stream(stream_config, connection).await
     }
 
     async fn truncate_stream(&self, stream_cut: &StreamCut) -> Result<bool> {
-        truncate_stream(stream_cut, &mut self.get_controller_client()).await
+        let connection = self
+            .pool
+            .get_connection(self.endpoint)
+            .await
+            .expect("get connection");
+        truncate_stream(stream_cut, connection).await
     }
 
     async fn seal_stream(&self, stream: &ScopedStream) -> Result<bool> {
-        seal_stream(stream, &mut self.get_controller_client()).await
+        let connection = self
+            .pool
+            .get_connection(self.endpoint)
+            .await
+            .expect("get connection");
+        seal_stream(stream, connection).await
     }
 
     async fn delete_stream(&self, stream: &ScopedStream) -> Result<bool> {
-        delete_stream(stream, &mut self.get_controller_client()).await
+        let connection = self
+            .pool
+            .get_connection(self.endpoint)
+            .await
+            .expect("get connection");
+        delete_stream(stream, connection).await
     }
 
     async fn get_current_segments(&self, stream: &ScopedStream) -> Result<StreamSegments> {
-        get_current_segments(stream, &mut self.get_controller_client()).await
+        let connection = self
+            .pool
+            .get_connection(self.endpoint)
+            .await
+            .expect("get connection");
+        get_current_segments(stream, connection).await
     }
 
     async fn create_transaction(&self, stream: &ScopedStream, lease: Duration) -> Result<TxnSegments> {
-        create_transaction(stream, lease, &mut self.get_controller_client()).await
-=======
-        let connection = self
-            .pool
-            .get_connection(self.endpoint)
-            .await
-            .expect("get connection");
-        delete_scope(scope, connection).await
-    }
-
-    async fn create_stream(&self, stream_config: &StreamConfiguration) -> Result<bool> {
-        let connection = self
-            .pool
-            .get_connection(self.endpoint)
-            .await
-            .expect("get connection");
-        create_stream(stream_config, connection).await
-    }
-
-    async fn update_stream(&self, stream_config: &StreamConfiguration) -> Result<bool> {
-        let connection = self
-            .pool
-            .get_connection(self.endpoint)
-            .await
-            .expect("get connection");
-        update_stream(stream_config, connection).await
-    }
-
-    async fn truncate_stream(&self, stream_cut: &StreamCut) -> Result<bool> {
-        let connection = self
-            .pool
-            .get_connection(self.endpoint)
-            .await
-            .expect("get connection");
-        truncate_stream(stream_cut, connection).await
-    }
-
-    async fn seal_stream(&self, stream: &ScopedStream) -> Result<bool> {
-        let connection = self
-            .pool
-            .get_connection(self.endpoint)
-            .await
-            .expect("get connection");
-        seal_stream(stream, connection).await
-    }
-
-    async fn delete_stream(&self, stream: &ScopedStream) -> Result<bool> {
-        let connection = self
-            .pool
-            .get_connection(self.endpoint)
-            .await
-            .expect("get connection");
-        delete_stream(stream, connection).await
-    }
-
-    async fn get_current_segments(&self, stream: &ScopedStream) -> Result<StreamSegments> {
-        let connection = self
-            .pool
-            .get_connection(self.endpoint)
-            .await
-            .expect("get connection");
-        get_current_segments(stream, connection).await
-    }
-
-    async fn create_transaction(&self, stream: &ScopedStream, lease: Duration) -> Result<TxnSegments> {
         let connection = self
             .pool
             .get_connection(self.endpoint)
             .await
             .expect("get connection");
         create_transaction(stream, lease, connection).await
->>>>>>> 7f982340
     }
 
     async fn ping_transaction(
@@ -401,16 +311,12 @@
         tx_id: TxId,
         lease: Duration,
     ) -> Result<PingStatus> {
-<<<<<<< HEAD
-        ping_transaction(stream, tx_id, lease, &mut self.get_controller_client()).await
-=======
         let connection = self
             .pool
             .get_connection(self.endpoint)
             .await
             .expect("get connection");
         ping_transaction(stream, tx_id, lease, connection).await
->>>>>>> 7f982340
     }
 
     async fn commit_transaction(
@@ -420,29 +326,21 @@
         writer_id: WriterId,
         time: Timestamp,
     ) -> Result<()> {
-<<<<<<< HEAD
-        commit_transaction(stream, tx_id, writer_id, time, &mut self.get_controller_client()).await
+        let connection = self
+            .pool
+            .get_connection(self.endpoint)
+            .await
+            .expect("get connection");
+        commit_transaction(stream, tx_id, writer_id, time, connection).await
     }
 
     async fn abort_transaction(&self, stream: &ScopedStream, tx_id: TxId) -> Result<()> {
-        abort_transaction(stream, tx_id, &mut self.get_controller_client()).await
-=======
-        let connection = self
-            .pool
-            .get_connection(self.endpoint)
-            .await
-            .expect("get connection");
-        commit_transaction(stream, tx_id, writer_id, time, connection).await
-    }
-
-    async fn abort_transaction(&self, stream: &ScopedStream, tx_id: TxId) -> Result<()> {
         let connection = self
             .pool
             .get_connection(self.endpoint)
             .await
             .expect("get connection");
         abort_transaction(stream, tx_id, connection).await
->>>>>>> 7f982340
     }
 
     async fn check_transaction_status(
@@ -450,29 +348,21 @@
         stream: &ScopedStream,
         tx_id: TxId,
     ) -> Result<TransactionStatus> {
-<<<<<<< HEAD
-        check_transaction_status(stream, tx_id, &mut self.get_controller_client()).await
+        let connection = self
+            .pool
+            .get_connection(self.endpoint)
+            .await
+            .expect("get connection");
+        check_transaction_status(stream, tx_id, connection).await
     }
 
     async fn get_endpoint_for_segment(&self, segment: &ScopedSegment) -> Result<PravegaNodeUri> {
-        get_uri_segment(segment, &mut self.get_controller_client()).await
-=======
-        let connection = self
-            .pool
-            .get_connection(self.endpoint)
-            .await
-            .expect("get connection");
-        check_transaction_status(stream, tx_id, connection).await
-    }
-
-    async fn get_endpoint_for_segment(&self, segment: &ScopedSegment) -> Result<PravegaNodeUri> {
         let connection = self
             .pool
             .get_connection(self.endpoint)
             .await
             .expect("get connection");
         get_uri_segment(segment, connection).await
->>>>>>> 7f982340
     }
 
     async fn get_or_refresh_delegation_token_for(&self, stream: ScopedStream) -> Result<DelegationToken> {
@@ -480,9 +370,6 @@
     }
 
     async fn get_successors(&self, segment: &ScopedSegment) -> Result<StreamSegmentsWithPredecessors> {
-<<<<<<< HEAD
-        get_successors(segment, &mut self.get_controller_client()).await
-=======
         let connection = self
             .pool
             .get_connection(self.endpoint)
@@ -537,11 +424,20 @@
 
     fn get_config(&self) -> ClientConfig {
         self.config
->>>>>>> 7f982340
-    }
-}
-
-pub fn map_grpc_error(operation_name: &str, status: Status) -> ControllerError {
+    }
+}
+
+/// create_connection with the given controller uri.
+pub async fn create_connection(uri: &str) -> ControllerServiceClient<Channel> {
+    // Placeholder to add authentication headers.
+    let connection: ControllerServiceClient<Channel> = ControllerServiceClient::connect(uri.to_string())
+        .await
+        .expect("Failed to create a channel");
+    connection
+}
+
+// Method used to translate grpc errors to custom error.
+fn map_grpc_error(operation_name: &str, status: Status) -> ControllerError {
     match status.code() {
         Code::InvalidArgument
         | Code::NotFound
