/*
 * Copyright (c) Dell Inc., or its subsidiaries. All Rights Reserved.
 *
 * Licensed under the Apache License, Version 2.0 (the "License");
 * you may not use this file except in compliance with the License.
 * You may obtain a copy of the License at
 *
 *     http://www.apache.org/licenses/LICENSE-2.0
 */

#![deny(
    clippy::all,
    clippy::cargo,
    clippy::else_if_without_else,
    clippy::empty_line_after_outer_attr,
    clippy::multiple_inherent_impl,
    clippy::mut_mut,
    clippy::path_buf_push_overwrite
)]
#![warn(
    clippy::cargo_common_metadata,
    clippy::mutex_integer,
    clippy::needless_borrow,
    clippy::similar_names
)]
#![allow(clippy::multiple_crate_versions)]
#![allow(dead_code)]

use std::result::Result as StdResult;
use std::time::Duration;

use snafu::ResultExt;
use snafu::Snafu;
use tonic::transport::channel::Channel;
use tonic::transport::Error as tonicError;
use tonic::{Code, Status};

use async_trait::async_trait;
use controller::{
    controller_service_client::ControllerServiceClient, create_scope_status, create_stream_status,
    delete_scope_status, delete_stream_status, ping_txn_status, txn_state, txn_status, update_stream_status,
    CreateScopeStatus, CreateStreamStatus, CreateTxnRequest, CreateTxnResponse, DeleteScopeStatus,
    DeleteStreamStatus, NodeUri, PingTxnRequest, PingTxnStatus, ScopeInfo, SegmentId, SegmentRanges,
    StreamConfig, StreamInfo, SuccessorResponse, TxnId, TxnRequest, TxnState, TxnStatus, UpdateStreamStatus,
};
use log::debug;
use pravega_rust_client_shared::*;
use pravega_wire_protocol::client_config::ClientConfig;
<<<<<<< HEAD
=======
use pravega_wire_protocol::connection_pool::{ConnectionPool, Manager, PooledConnection};
use pravega_wire_protocol::error::ConnectionPoolError;
>>>>>>> ca849998
use std::convert::{From, Into};
use std::str::FromStr;
use tonic::codegen::http::uri::InvalidUri;
use tonic::transport::Uri;

#[allow(non_camel_case_types)]
pub mod controller {
    tonic::include_proto!("io.pravega.controller.stream.api.grpc.v1");
    // this is the rs file name generated after compiling the proto file, located inside the target folder.
}

mod mock_controller;
mod model_helper;
#[cfg(test)]
mod test;

#[derive(Debug, Snafu)]
pub enum ControllerError {
    #[snafu(display(
        "Controller client failed to perform operation {} due to {}",
        operation,
        error_msg,
    ))]
    OperationError {
        can_retry: bool,
        operation: String,
        error_msg: String,
    },
<<<<<<< HEAD
    #[snafu(display("Could not connect to controller due to {}", error_msg))]
    ConnectionError { can_retry: bool, error_msg: String },
    #[snafu(display("Invalid configuration passed to the Controller client. Error {}", error_msg))]
    InvalidConfiguration { can_retry: bool, error_msg: String },
=======
    #[snafu(display("Could not connect to controller {}", endpoint))]
    ConnectionError {
        can_retry: bool,
        endpoint: String,
        error_msg: String,
        source: tonicError,
    },
    #[snafu(display("Could not get connection from connection pool"))]
    PoolError {
        can_retry: bool,
        endpoint: String,
        source: ConnectionPoolError,
    },
>>>>>>> ca849998
}

pub type Result<T> = StdResult<T, ControllerError>;

/// Controller APIs for administrative action for streams
#[async_trait]
pub trait ControllerClient: Send + Sync {
    /**
     * API to create a scope. The future completes with true in the case the scope did not exist
     * when the controller executed the operation. In the case of a re-attempt to create the
     * same scope, the future completes with false to indicate that the scope existed when the
     * controller executed the operation.
     */
    async fn create_scope(&self, scope: &Scope) -> Result<bool>;

    async fn list_streams(&self, scope: &Scope) -> Result<Vec<String>>;

    /**
     * API to delete a scope. Note that a scope can only be deleted in the case is it empty. If
     * the scope contains at least one stream, then the delete request will fail.
     */
    async fn delete_scope(&self, scope: &Scope) -> Result<bool>;

    /**
     * API to create a stream. The future completes with true in the case the stream did not
     * exist when the controller executed the operation. In the case of a re-attempt to create
     * the same stream, the future completes with false to indicate that the stream existed when
     * the controller executed the operation.
     */
    async fn create_stream(&self, stream_config: &StreamConfiguration) -> Result<bool>;

    /**
     * API to update the configuration of a Stream.
     */
    async fn update_stream(&self, stream_config: &StreamConfiguration) -> Result<bool>;

    /**
     * API to Truncate stream. This api takes a stream cut point which corresponds to a cut in
     * the stream segments which is consistent and covers the entire key range space.
     */
    async fn truncate_stream(&self, stream_cut: &StreamCut) -> Result<bool>;

    /**
     * API to seal a Stream.
     */
    async fn seal_stream(&self, stream: &ScopedStream) -> Result<bool>;

    /**
     * API to delete a stream. Only a sealed stream can be deleted.
     */
    async fn delete_stream(&self, stream: &ScopedStream) -> Result<bool>;

    // Controller APIs called by Pravega producers for getting stream specific information

    /**
     * API to get list of current segments for the stream to write to.
     */
    async fn get_current_segments(&self, stream: &ScopedStream) -> Result<StreamSegments>;

    /**
     * API to create a new transaction. The transaction timeout is relative to the creation time.
     */
    async fn create_transaction(&self, stream: &ScopedStream, lease: Duration) -> Result<TxnSegments>;

    /**
     * API to send transaction heartbeat and increase the transaction timeout by lease amount of milliseconds.
     */
    async fn ping_transaction(
        &self,
        stream: &ScopedStream,
        tx_id: TxId,
        lease: Duration,
    ) -> Result<PingStatus>;

    /**
     * Commits a transaction, atomically committing all events to the stream, subject to the
     * ordering guarantees specified in {@link EventStreamWriter}. Will fail if the transaction has
     * already been committed or aborted.
     */
    async fn commit_transaction(
        &self,
        stream: &ScopedStream,
        tx_id: TxId,
        writer_id: WriterId,
        time: Timestamp,
    ) -> Result<()>;

    /**
     * Aborts a transaction. No events written to it may be read, and no further events may be
     * written. Will fail with if the transaction has already been committed or aborted.
     */
    async fn abort_transaction(&self, stream: &ScopedStream, tx_id: TxId) -> Result<()>;

    /**
     * Returns the status of the specified transaction.
     */
    async fn check_transaction_status(&self, stream: &ScopedStream, tx_id: TxId)
        -> Result<TransactionStatus>;

    // Controller APIs that are called by readers

    /**
     * Given a segment return the endpoint that currently is the owner of that segment.
     *
     * This is called when a reader or a writer needs to determine which host/server it needs to contact to
     * read and write, respectively. The result of this function can be cached until the endpoint is
     * unreachable or indicates it is no longer the owner.
     */
    async fn get_endpoint_for_segment(&self, segment: &ScopedSegment) -> Result<PravegaNodeUri>;

    /**
     * Refreshes an expired/non-existent delegation token.
     * @param scope         Scope of the stream.
     * @param streamName    Name of the stream.
     * @return              The delegation token for the given stream.
     */
    async fn get_or_refresh_delegation_token_for(&self, stream: ScopedStream) -> Result<DelegationToken>;

    async fn get_successors(&self, segment: &ScopedSegment) -> Result<StreamSegmentsWithPredecessors>;
}

#[derive(Clone)]
pub struct ControllerClientImpl {
    pub channel: ControllerServiceClient<Channel>,
}

impl ControllerClientImpl {
    /// Create a pooled connection to the controller. The pool size is decided by the ClientConfig.
    /// The requests will be load balanced across multiple connections and every connection supports
    /// multiplexing of requests.
    pub fn new(config: ClientConfig) -> ControllerClientImpl {
        const HTTP_PREFIX: &str = "http://";

        // Placeholder to add authentication headers.
        let s = format!("{}{}", HTTP_PREFIX, &config.controller_uri.to_string());
        let uri_result = Uri::from_str(s.as_str())
            .map_err(|e1: InvalidUri| ControllerError::InvalidConfiguration {
                can_retry: false,
                error_msg: e1.to_string(),
            })
            .unwrap();

        let iterable_endpoints =
            (0..config.max_controller_connections).map(|_a| Channel::builder(uri_result.clone()));

        let ch: Channel = Channel::balance_list(iterable_endpoints);
        ControllerClientImpl {
            channel: ControllerServiceClient::new(ch),
        }
    }

    ///
    /// Tonic library suggests we clone the channel to enable multiplexing of requests.
    /// This is because at the very top level the channel is backed by a `tower_buffer::Buffer`
    /// which runs the connection in a background task and provides a `mpsc` channel interface.
    /// Due to this cloning the `Channel` type is cheap and encouraged.
    ///
    fn get_controller_client(&self) -> ControllerServiceClient<Channel> {
        self.channel.clone()
    }
}

#[allow(unused_variables)]
#[async_trait]
impl ControllerClient for ControllerClientImpl {
    async fn create_scope(&self, scope: &Scope) -> Result<bool> {
<<<<<<< HEAD
        create_scope(scope, &mut self.get_controller_client()).await
=======
        let connection = self.pool.get_connection(self.endpoint).await.context(PoolError {
            can_retry: true,
            endpoint: self.endpoint.to_string(),
        })?;
        create_scope(scope, connection).await
>>>>>>> ca849998
    }

    async fn list_streams(&self, scope: &Scope) -> Result<Vec<String>> {
        unimplemented!()
    }

    async fn delete_scope(&self, scope: &Scope) -> Result<bool> {
<<<<<<< HEAD
        delete_scope(scope, &mut self.get_controller_client()).await
    }

    async fn create_stream(&self, stream_config: &StreamConfiguration) -> Result<bool> {
        create_stream(stream_config, &mut self.get_controller_client()).await
    }

    async fn update_stream(&self, stream_config: &StreamConfiguration) -> Result<bool> {
        update_stream(stream_config, &mut self.get_controller_client()).await
    }

    async fn truncate_stream(&self, stream_cut: &StreamCut) -> Result<bool> {
        truncate_stream(stream_cut, &mut self.get_controller_client()).await
    }

    async fn seal_stream(&self, stream: &ScopedStream) -> Result<bool> {
        seal_stream(stream, &mut self.get_controller_client()).await
    }

    async fn delete_stream(&self, stream: &ScopedStream) -> Result<bool> {
        delete_stream(stream, &mut self.get_controller_client()).await
    }

    async fn get_current_segments(&self, stream: &ScopedStream) -> Result<StreamSegments> {
        get_current_segments(stream, &mut self.get_controller_client()).await
    }

    async fn create_transaction(&self, stream: &ScopedStream, lease: Duration) -> Result<TxnSegments> {
        create_transaction(stream, lease, &mut self.get_controller_client()).await
=======
        let connection = self.pool.get_connection(self.endpoint).await.context(PoolError {
            can_retry: true,
            endpoint: self.endpoint.to_string(),
        })?;
        delete_scope(scope, connection).await
    }

    async fn create_stream(&self, stream_config: &StreamConfiguration) -> Result<bool> {
        let connection = self.pool.get_connection(self.endpoint).await.context(PoolError {
            can_retry: true,
            endpoint: self.endpoint.to_string(),
        })?;
        create_stream(stream_config, connection).await
    }

    async fn update_stream(&self, stream_config: &StreamConfiguration) -> Result<bool> {
        let connection = self.pool.get_connection(self.endpoint).await.context(PoolError {
            can_retry: true,
            endpoint: self.endpoint.to_string(),
        })?;
        update_stream(stream_config, connection).await
    }

    async fn truncate_stream(&self, stream_cut: &StreamCut) -> Result<bool> {
        let connection = self.pool.get_connection(self.endpoint).await.context(PoolError {
            can_retry: true,
            endpoint: self.endpoint.to_string(),
        })?;
        truncate_stream(stream_cut, connection).await
    }

    async fn seal_stream(&self, stream: &ScopedStream) -> Result<bool> {
        let connection = self.pool.get_connection(self.endpoint).await.context(PoolError {
            can_retry: true,
            endpoint: self.endpoint.to_string(),
        })?;
        seal_stream(stream, connection).await
    }

    async fn delete_stream(&self, stream: &ScopedStream) -> Result<bool> {
        let connection = self.pool.get_connection(self.endpoint).await.context(PoolError {
            can_retry: true,
            endpoint: self.endpoint.to_string(),
        })?;
        delete_stream(stream, connection).await
    }

    async fn get_current_segments(&self, stream: &ScopedStream) -> Result<StreamSegments> {
        let connection = self.pool.get_connection(self.endpoint).await.context(PoolError {
            can_retry: true,
            endpoint: self.endpoint.to_string(),
        })?;
        get_current_segments(stream, connection).await
    }

    async fn create_transaction(&self, stream: &ScopedStream, lease: Duration) -> Result<TxnSegments> {
        let connection = self.pool.get_connection(self.endpoint).await.context(PoolError {
            can_retry: true,
            endpoint: self.endpoint.to_string(),
        })?;
        create_transaction(stream, lease, connection).await
>>>>>>> ca849998
    }

    async fn ping_transaction(
        &self,
        stream: &ScopedStream,
        tx_id: TxId,
        lease: Duration,
    ) -> Result<PingStatus> {
<<<<<<< HEAD
        ping_transaction(stream, tx_id, lease, &mut self.get_controller_client()).await
=======
        let connection = self.pool.get_connection(self.endpoint).await.context(PoolError {
            can_retry: true,
            endpoint: self.endpoint.to_string(),
        })?;
        ping_transaction(stream, tx_id, lease, connection).await
>>>>>>> ca849998
    }

    async fn commit_transaction(
        &self,
        stream: &ScopedStream,
        tx_id: TxId,
        writer_id: WriterId,
        time: Timestamp,
    ) -> Result<()> {
<<<<<<< HEAD
        commit_transaction(stream, tx_id, writer_id, time, &mut self.get_controller_client()).await
    }

    async fn abort_transaction(&self, stream: &ScopedStream, tx_id: TxId) -> Result<()> {
        abort_transaction(stream, tx_id, &mut self.get_controller_client()).await
=======
        let connection = self.pool.get_connection(self.endpoint).await.context(PoolError {
            can_retry: true,
            endpoint: self.endpoint.to_string(),
        })?;
        commit_transaction(stream, tx_id, writer_id, time, connection).await
    }

    async fn abort_transaction(&self, stream: &ScopedStream, tx_id: TxId) -> Result<()> {
        let connection = self.pool.get_connection(self.endpoint).await.context(PoolError {
            can_retry: true,
            endpoint: self.endpoint.to_string(),
        })?;
        abort_transaction(stream, tx_id, connection).await
>>>>>>> ca849998
    }

    async fn check_transaction_status(
        &self,
        stream: &ScopedStream,
        tx_id: TxId,
    ) -> Result<TransactionStatus> {
<<<<<<< HEAD
        check_transaction_status(stream, tx_id, &mut self.get_controller_client()).await
    }

    async fn get_endpoint_for_segment(&self, segment: &ScopedSegment) -> Result<PravegaNodeUri> {
        get_uri_segment(segment, &mut self.get_controller_client()).await
=======
        let connection = self.pool.get_connection(self.endpoint).await.context(PoolError {
            can_retry: true,
            endpoint: self.endpoint.to_string(),
        })?;
        check_transaction_status(stream, tx_id, connection).await
    }

    async fn get_endpoint_for_segment(&self, segment: &ScopedSegment) -> Result<PravegaNodeUri> {
        let connection = self.pool.get_connection(self.endpoint).await.context(PoolError {
            can_retry: true,
            endpoint: self.endpoint.to_string(),
        })?;
        get_uri_segment(segment, connection).await
>>>>>>> ca849998
    }

    async fn get_or_refresh_delegation_token_for(&self, stream: ScopedStream) -> Result<DelegationToken> {
        unimplemented!()
    }

    async fn get_successors(&self, segment: &ScopedSegment) -> Result<StreamSegmentsWithPredecessors> {
<<<<<<< HEAD
        get_successors(segment, &mut self.get_controller_client()).await
=======
        let connection = self.pool.get_connection(self.endpoint).await.context(PoolError {
            can_retry: true,
            endpoint: self.endpoint.to_string(),
        })?;
        get_successors(segment, connection).await
    }
}

pub struct ControllerConnection {
    uuid: Uuid,
    endpoint: SocketAddr,
    channel: ControllerServiceClient<Channel>,
}

impl ControllerConnection {
    fn new(endpoint: SocketAddr, channel: ControllerServiceClient<Channel>) -> Self {
        ControllerConnection {
            uuid: Uuid::new_v4(),
            endpoint,
            channel,
        }
>>>>>>> ca849998
    }
}

pub struct ControllerConnectionManager {
    /// The client configuration.
    config: ClientConfig,
}

impl ControllerConnectionManager {
    pub fn new(config: ClientConfig) -> Self {
        ControllerConnectionManager { config }
    }
}

<<<<<<< HEAD
=======
#[async_trait]
impl Manager for ControllerConnectionManager {
    type Conn = ControllerConnection;

    async fn establish_connection(
        &self,
        endpoint: SocketAddr,
    ) -> std::result::Result<Self::Conn, ConnectionPoolError> {
        let result = create_connection(&format!("{}{}", "http://", &endpoint.to_string())).await;
        match result {
            Ok(channel) => Ok(ControllerConnection::new(endpoint, channel)),
            Err(_e) => Err(ConnectionPoolError::EstablishConnection {
                endpoint: endpoint.to_string(),
                error_msg: String::from("Could not establish connection"),
            }),
        }
    }

    fn is_valid(&self, _conn: &Self::Conn) -> bool {
        true
    }

    fn get_max_connections(&self) -> u32 {
        self.config.max_connections_in_pool
    }
}

/// create_connection with the given controller uri.
async fn create_connection(uri: &str) -> Result<ControllerServiceClient<Channel>> {
    // Placeholder to add authentication headers.
    let connection = ControllerServiceClient::connect(uri.to_string())
        .await
        .context(ConnectionError {
            can_retry: true,
            endpoint: String::from(uri),
            error_msg: String::from("Connection Refused"),
        })?;
    Ok(connection)
}

>>>>>>> ca849998
// Method used to translate grpc errors to custom error.
fn map_grpc_error(operation_name: &str, status: Status) -> ControllerError {
    match status.code() {
        Code::InvalidArgument
        | Code::NotFound
        | Code::AlreadyExists
        | Code::PermissionDenied
        | Code::OutOfRange
        | Code::Unimplemented
        | Code::Unauthenticated => ControllerError::OperationError {
            can_retry: false,
            operation: operation_name.into(),
            error_msg: status.to_string(),
        },
        Code::Unknown => ControllerError::ConnectionError {
            can_retry: true, // retry is enabled for all other errors
            error_msg: status.to_string(),
        },
        _ => ControllerError::OperationError {
            can_retry: true, // retry is enabled for all other errors
            operation: operation_name.into(),
            error_msg: format!("{:?}", status.code()),
        },
    }
}

/// Async helper function to create scope
async fn create_scope(scope: &Scope, ch: &mut ControllerServiceClient<Channel>) -> Result<bool> {
    use create_scope_status::Status;

    let request: ScopeInfo = ScopeInfo::from(scope);

    let op_status: StdResult<tonic::Response<CreateScopeStatus>, tonic::Status> =
        ch.create_scope(tonic::Request::new(request)).await;
    let operation_name = "CreateScope";
    match op_status {
        Ok(code) => match code.into_inner().status() {
            Status::Success => Ok(true),
            Status::ScopeExists => Ok(false),
            Status::InvalidScopeName => Err(ControllerError::OperationError {
                can_retry: false, // do not retry.
                operation: operation_name.into(),
                error_msg: "Invalid scope".into(),
            }),
            _ => Err(ControllerError::OperationError {
                can_retry: true,
                operation: operation_name.into(),
                error_msg: "Operation failed".into(),
            }),
        },
        Err(status) => Err(map_grpc_error(operation_name, status)),
    }
}

/// Async helper function to create stream.
async fn create_stream(cfg: &StreamConfiguration, ch: &mut ControllerServiceClient<Channel>) -> Result<bool> {
    use create_stream_status::Status;

    let request: StreamConfig = StreamConfig::from(cfg);
    let op_status: StdResult<tonic::Response<CreateStreamStatus>, tonic::Status> =
        ch.create_stream(tonic::Request::new(request)).await;
    let operation_name = "CreateStream";
    match op_status {
        Ok(code) => match code.into_inner().status() {
            Status::Success => Ok(true),
            Status::StreamExists => Ok(false),
            Status::InvalidStreamName | Status::ScopeNotFound => {
                Err(ControllerError::OperationError {
                    can_retry: false, // do not retry.
                    operation: operation_name.into(),
                    error_msg: "Invalid Stream/Scope Not Found".into(),
                })
            }
            _ => Err(ControllerError::OperationError {
                can_retry: true, // retry for all other errors
                operation: operation_name.into(),
                error_msg: "Operation failed".into(),
            }),
        },
        Err(status) => Err(map_grpc_error(operation_name, status)),
    }
}

/// Async helper function to get segment URI.
async fn get_uri_segment(
    request: &ScopedSegment,
    ch: &mut ControllerServiceClient<Channel>,
) -> Result<PravegaNodeUri> {
    let op_status: StdResult<tonic::Response<NodeUri>, tonic::Status> =
        ch.get_uri(tonic::Request::new(request.into())).await;
    let operation_name = "get_endpoint";
    match op_status {
        Ok(response) => Ok(response.into_inner()),
        Err(status) => Err(map_grpc_error(operation_name, status)),
    }
    .map(PravegaNodeUri::from)
}

/// Async helper function to delete Stream.
async fn delete_scope(scope: &Scope, ch: &mut ControllerServiceClient<Channel>) -> Result<bool> {
    use delete_scope_status::Status;

    let op_status: StdResult<tonic::Response<DeleteScopeStatus>, tonic::Status> =
        ch.delete_scope(tonic::Request::new(ScopeInfo::from(scope))).await;
    let operation_name = "DeleteScope";
    match op_status {
        Ok(code) => match code.into_inner().status() {
            Status::Success => Ok(true),
            Status::ScopeNotFound => Ok(false),
            Status::ScopeNotEmpty => Err(ControllerError::OperationError {
                can_retry: false, // do not retry.
                operation: operation_name.into(),
                error_msg: "Scope not empty".into(),
            }),
            _ => Err(ControllerError::OperationError {
                can_retry: true,
                operation: operation_name.into(),
                error_msg: "Operation failed".into(),
            }),
        },
        Err(status) => Err(map_grpc_error(operation_name, status)),
    }
}

/// Async helper function to seal Stream.
async fn seal_stream(stream: &ScopedStream, ch: &mut ControllerServiceClient<Channel>) -> Result<bool> {
    use update_stream_status::Status;

    let request: StreamInfo = StreamInfo::from(stream);
    let op_status: StdResult<tonic::Response<UpdateStreamStatus>, tonic::Status> =
        ch.seal_stream(tonic::Request::new(request)).await;
    let operation_name = "SealStream";
    match op_status {
        Ok(code) => match code.into_inner().status() {
            Status::Success => Ok(true),
            Status::StreamNotFound | Status::ScopeNotFound => {
                Err(ControllerError::OperationError {
                    can_retry: false, // do not retry.
                    operation: operation_name.into(),
                    error_msg: "Stream/Scope Not Found".into(),
                })
            }
            _ => Err(ControllerError::OperationError {
                can_retry: true, // retry for all other errors
                operation: operation_name.into(),
                error_msg: "Operation failed".into(),
            }),
        },
        Err(status) => Err(map_grpc_error(operation_name, status)),
    }
}

/// Async helper function to delete Stream.
async fn delete_stream(stream: &ScopedStream, ch: &mut ControllerServiceClient<Channel>) -> Result<bool> {
    use delete_stream_status::Status;

    let request: StreamInfo = StreamInfo::from(stream);
    let op_status: StdResult<tonic::Response<DeleteStreamStatus>, tonic::Status> =
        ch.delete_stream(tonic::Request::new(request)).await;
    let operation_name = "DeleteStream";
    match op_status {
        Ok(code) => match code.into_inner().status() {
            Status::Success => Ok(true),
            Status::StreamNotFound => Ok(false),
            Status::StreamNotSealed => {
                Err(ControllerError::OperationError {
                    can_retry: false, // do not retry.
                    operation: operation_name.into(),
                    error_msg: "Stream Not Sealed".into(),
                })
            }
            _ => Err(ControllerError::OperationError {
                can_retry: true, // retry for all other errors
                operation: operation_name.into(),
                error_msg: "Operation failed".into(),
            }),
        },
        Err(status) => Err(map_grpc_error(operation_name, status)),
    }
}

/// Async helper function to update Stream.
async fn update_stream(
    stream_config: &StreamConfiguration,
    ch: &mut ControllerServiceClient<Channel>,
) -> Result<bool> {
    use update_stream_status::Status;

    let request: StreamConfig = StreamConfig::from(stream_config);
    let op_status: StdResult<tonic::Response<UpdateStreamStatus>, tonic::Status> =
        ch.update_stream(tonic::Request::new(request)).await;
    let operation_name = "updateStream";
    match op_status {
        Ok(code) => match code.into_inner().status() {
            Status::Success => Ok(true),
            Status::ScopeNotFound | Status::StreamNotFound => {
                Err(ControllerError::OperationError {
                    can_retry: false, // do not retry.
                    operation: operation_name.into(),
                    error_msg: "Stream/Scope Not Found".into(),
                })
            }
            _ => Err(ControllerError::OperationError {
                can_retry: true, // retry for all other errors
                operation: operation_name.into(),
                error_msg: "Operation failed".into(),
            }),
        },
        Err(status) => Err(map_grpc_error(operation_name, status)),
    }
}

/// Async helper function to truncate Stream.
async fn truncate_stream(stream_cut: &StreamCut, ch: &mut ControllerServiceClient<Channel>) -> Result<bool> {
    use update_stream_status::Status;

    let request: controller::StreamCut = controller::StreamCut::from(stream_cut);
    let op_status: StdResult<tonic::Response<UpdateStreamStatus>, tonic::Status> =
        ch.truncate_stream(tonic::Request::new(request)).await;
    let operation_name = "truncateStream";
    match op_status {
        Ok(code) => match code.into_inner().status() {
            Status::Success => Ok(true),
            Status::ScopeNotFound | Status::StreamNotFound => {
                Err(ControllerError::OperationError {
                    can_retry: false, // do not retry.
                    operation: operation_name.into(),
                    error_msg: "Stream/Scope Not Found".into(),
                })
            }
            _ => Err(ControllerError::OperationError {
                can_retry: true, // retry for all other errors
                operation: operation_name.into(),
                error_msg: "Operation failed".into(),
            }),
        },
        Err(status) => Err(map_grpc_error(operation_name, status)),
    }
}

/// Async helper function to get current Segments in a Stream.
async fn get_current_segments(
    stream: &ScopedStream,
    ch: &mut ControllerServiceClient<Channel>,
) -> Result<StreamSegments> {
    let request: StreamInfo = StreamInfo::from(stream);
    let op_status: StdResult<tonic::Response<SegmentRanges>, tonic::Status> =
        ch.get_current_segments(tonic::Request::new(request)).await;
    let operation_name = "getCurrentSegments";
    match op_status {
        Ok(segment_ranges) => Ok(StreamSegments::from(segment_ranges.into_inner())),
        Err(status) => Err(map_grpc_error(operation_name, status)),
    }
}

/// Async helper function to create a Transaction.
async fn create_transaction(
    stream: &ScopedStream,
    lease: Duration,
    ch: &mut ControllerServiceClient<Channel>,
) -> Result<TxnSegments> {
    let request = CreateTxnRequest {
        stream_info: Some(StreamInfo::from(stream)),
        lease: lease.as_millis() as i64,
        scale_grace_period: 0,
    };
    let op_status: StdResult<tonic::Response<CreateTxnResponse>, tonic::Status> =
        ch.create_transaction(tonic::Request::new(request)).await;
    let operation_name = "createTransaction";
    match op_status {
        Ok(create_txn_response) => Ok(TxnSegments::from(create_txn_response.into_inner())),
        Err(status) => Err(map_grpc_error(operation_name, status)),
    }
}

/// Async helper function to ping a Transaction.
async fn ping_transaction(
    stream: &ScopedStream,
    tx_id: TxId,
    lease: Duration,
    ch: &mut ControllerServiceClient<Channel>,
) -> Result<PingStatus> {
    use ping_txn_status::Status;
    let request = PingTxnRequest {
        stream_info: Some(StreamInfo::from(stream)),
        txn_id: Some(TxnId::from(tx_id)),
        lease: lease.as_millis() as i64,
    };
    let op_status: StdResult<tonic::Response<PingTxnStatus>, tonic::Status> =
        ch.ping_transaction(tonic::Request::new(request)).await;
    let operation_name = "pingTransaction";
    match op_status {
        Ok(code) => match code.into_inner().status() {
            Status::Ok => Ok(PingStatus::Ok),
            Status::Committed => Ok(PingStatus::Committed),
            Status::Aborted => Ok(PingStatus::Aborted),
            Status::LeaseTooLarge => Err(ControllerError::OperationError {
                can_retry: false, // do not retry.
                operation: operation_name.into(),
                error_msg: "Ping transaction failed, Reason:LeaseTooLarge".into(),
            }),
            Status::MaxExecutionTimeExceeded => Err(ControllerError::OperationError {
                can_retry: false, // do not retry.
                operation: operation_name.into(),
                error_msg: "Ping transaction failed, Reason:MaxExecutionTimeExceeded".into(),
            }),
            Status::ScaleGraceTimeExceeded => Err(ControllerError::OperationError {
                can_retry: false, // do not retry.
                operation: operation_name.into(),
                error_msg: "Ping transaction failed, Reason:ScaleGraceTimeExceeded".into(),
            }),
            Status::Disconnected => Err(ControllerError::OperationError {
                can_retry: false, // do not retry.
                operation: operation_name.into(),
                error_msg: "Ping transaction failed, Reason:ScaleGraceTimeExceeded".into(),
            }),
            _ => Err(ControllerError::OperationError {
                can_retry: true, // retry for all other errors
                operation: operation_name.into(),
                error_msg: "Operation failed".into(),
            }),
        },
        Err(status) => Err(map_grpc_error(operation_name, status)),
    }
}

/// Async helper function to commit a Transaction.
async fn commit_transaction(
    stream: &ScopedStream,
    tx_id: TxId,
    writerid: WriterId,
    time: Timestamp,
    ch: &mut ControllerServiceClient<Channel>,
) -> Result<()> {
    use txn_status::Status;
    let request = TxnRequest {
        stream_info: Some(StreamInfo::from(stream)),
        txn_id: Some(TxnId::from(tx_id)),
        writer_id: writerid.0.to_string(),
        timestamp: time.0 as i64,
    };
    let op_status: StdResult<tonic::Response<TxnStatus>, tonic::Status> =
        ch.commit_transaction(tonic::Request::new(request)).await;
    let operation_name = "commitTransaction";
    match op_status {
        Ok(code) => match code.into_inner().status() {
            Status::Success => Ok(()),
            Status::TransactionNotFound => Err(ControllerError::OperationError {
                can_retry: false, // do not retry.
                operation: operation_name.into(),
                error_msg: "Commit transaction failed, Reason:TransactionNotFound".into(),
            }),
            Status::StreamNotFound => Err(ControllerError::OperationError {
                can_retry: false, // do not retry.
                operation: operation_name.into(),
                error_msg: "Commit transaction failed, Reason:StreamNotFound".into(),
            }),
            _ => Err(ControllerError::OperationError {
                can_retry: true, // retry for all other errors
                operation: operation_name.into(),
                error_msg: "Operation failed".into(),
            }),
        },
        Err(status) => Err(map_grpc_error(operation_name, status)),
    }
}

/// Async helper function to abort a Transaction.
async fn abort_transaction(
    stream: &ScopedStream,
    tx_id: TxId,
    ch: &mut ControllerServiceClient<Channel>,
) -> Result<()> {
    use txn_status::Status;
    let request = TxnRequest {
        stream_info: Some(StreamInfo::from(stream)),
        txn_id: Some(TxnId::from(tx_id)),
        writer_id: "".to_string(),
        timestamp: 0,
    };
    let op_status: StdResult<tonic::Response<TxnStatus>, tonic::Status> =
        ch.commit_transaction(tonic::Request::new(request)).await;
    let operation_name = "abortTransaction";
    match op_status {
        Ok(code) => match code.into_inner().status() {
            Status::Success => Ok(()),
            Status::TransactionNotFound => Err(ControllerError::OperationError {
                can_retry: false, // do not retry.
                operation: operation_name.into(),
                error_msg: "Abort transaction failed, Reason:TransactionNotFound".into(),
            }),
            Status::StreamNotFound => Err(ControllerError::OperationError {
                can_retry: false, // do not retry.
                operation: operation_name.into(),
                error_msg: "Abort transaction failed, Reason:StreamNotFound".into(),
            }),
            _ => Err(ControllerError::OperationError {
                can_retry: true, // retry for all other errors
                operation: operation_name.into(),
                error_msg: "Operation failed".into(),
            }),
        },
        Err(status) => Err(map_grpc_error(operation_name, status)),
    }
}

/// Async helper function to check Transaction status.
async fn check_transaction_status(
    stream: &ScopedStream,
    tx_id: TxId,
    ch: &mut ControllerServiceClient<Channel>,
) -> Result<TransactionStatus> {
    use txn_state::State;
    let request = TxnRequest {
        stream_info: Some(StreamInfo::from(stream)),
        txn_id: Some(TxnId::from(tx_id)),
        writer_id: "".to_string(),
        timestamp: 0,
    };
    let op_status: StdResult<tonic::Response<TxnState>, tonic::Status> =
        ch.check_transaction_state(tonic::Request::new(request)).await;
    let operation_name = "checkTransactionStatus";
    match op_status {
        Ok(code) => match code.into_inner().state() {
            State::Open => Ok(TransactionStatus::Open),
            State::Committing => Ok(TransactionStatus::Committing),
            State::Committed => Ok(TransactionStatus::Committed),
            State::Aborting => Ok(TransactionStatus::Aborting),
            State::Aborted => Ok(TransactionStatus::Aborted),
            _ => Err(ControllerError::OperationError {
                can_retry: true, // retry for all other errors
                operation: operation_name.into(),
                error_msg: "Operation failed".into(),
            }),
        },
        Err(status) => Err(map_grpc_error(operation_name, status)),
    }
}

/// Async helper function to get successors
async fn get_successors(
    request: &ScopedSegment,
    ch: &mut ControllerServiceClient<Channel>,
) -> Result<StreamSegmentsWithPredecessors> {
    let scoped_stream = ScopedStream {
        scope: request.scope.clone(),
        stream: request.stream.clone(),
    };
    let segment_id_request = SegmentId {
        stream_info: Some(StreamInfo::from(&scoped_stream)),
        segment_id: request.segment.number,
    };
    debug!("sending get successors request for {:?}", request);
    let op_status: StdResult<tonic::Response<SuccessorResponse>, tonic::Status> = ch
        .get_segments_immediately_following(tonic::Request::new(segment_id_request))
        .await;
    let operation_name = "get_successors_segment";
    match op_status {
        Ok(response) => Ok(response.into_inner()),
        Err(status) => Err(map_grpc_error(operation_name, status)),
    }
    .map(StreamSegmentsWithPredecessors::from)
}<|MERGE_RESOLUTION|>--- conflicted
+++ resolved
@@ -46,11 +46,6 @@
 use log::debug;
 use pravega_rust_client_shared::*;
 use pravega_wire_protocol::client_config::ClientConfig;
-<<<<<<< HEAD
-=======
-use pravega_wire_protocol::connection_pool::{ConnectionPool, Manager, PooledConnection};
-use pravega_wire_protocol::error::ConnectionPoolError;
->>>>>>> ca849998
 use std::convert::{From, Into};
 use std::str::FromStr;
 use tonic::codegen::http::uri::InvalidUri;
@@ -79,13 +74,7 @@
         operation: String,
         error_msg: String,
     },
-<<<<<<< HEAD
-    #[snafu(display("Could not connect to controller due to {}", error_msg))]
-    ConnectionError { can_retry: bool, error_msg: String },
-    #[snafu(display("Invalid configuration passed to the Controller client. Error {}", error_msg))]
-    InvalidConfiguration { can_retry: bool, error_msg: String },
-=======
-    #[snafu(display("Could not connect to controller {}", endpoint))]
+    #[snafu(display("Could not connect to controller due to {}", endpoint))]
     ConnectionError {
         can_retry: bool,
         endpoint: String,
@@ -98,7 +87,8 @@
         endpoint: String,
         source: ConnectionPoolError,
     },
->>>>>>> ca849998
+    #[snafu(display("Invalid configuration passed to the Controller client. Error {}", error_msg))]
+    InvalidConfiguration { can_retry: bool, error_msg: String },
 }
 
 pub type Result<T> = StdResult<T, ControllerError>;
@@ -265,15 +255,7 @@
 #[async_trait]
 impl ControllerClient for ControllerClientImpl {
     async fn create_scope(&self, scope: &Scope) -> Result<bool> {
-<<<<<<< HEAD
         create_scope(scope, &mut self.get_controller_client()).await
-=======
-        let connection = self.pool.get_connection(self.endpoint).await.context(PoolError {
-            can_retry: true,
-            endpoint: self.endpoint.to_string(),
-        })?;
-        create_scope(scope, connection).await
->>>>>>> ca849998
     }
 
     async fn list_streams(&self, scope: &Scope) -> Result<Vec<String>> {
@@ -281,7 +263,6 @@
     }
 
     async fn delete_scope(&self, scope: &Scope) -> Result<bool> {
-<<<<<<< HEAD
         delete_scope(scope, &mut self.get_controller_client()).await
     }
 
@@ -311,69 +292,6 @@
 
     async fn create_transaction(&self, stream: &ScopedStream, lease: Duration) -> Result<TxnSegments> {
         create_transaction(stream, lease, &mut self.get_controller_client()).await
-=======
-        let connection = self.pool.get_connection(self.endpoint).await.context(PoolError {
-            can_retry: true,
-            endpoint: self.endpoint.to_string(),
-        })?;
-        delete_scope(scope, connection).await
-    }
-
-    async fn create_stream(&self, stream_config: &StreamConfiguration) -> Result<bool> {
-        let connection = self.pool.get_connection(self.endpoint).await.context(PoolError {
-            can_retry: true,
-            endpoint: self.endpoint.to_string(),
-        })?;
-        create_stream(stream_config, connection).await
-    }
-
-    async fn update_stream(&self, stream_config: &StreamConfiguration) -> Result<bool> {
-        let connection = self.pool.get_connection(self.endpoint).await.context(PoolError {
-            can_retry: true,
-            endpoint: self.endpoint.to_string(),
-        })?;
-        update_stream(stream_config, connection).await
-    }
-
-    async fn truncate_stream(&self, stream_cut: &StreamCut) -> Result<bool> {
-        let connection = self.pool.get_connection(self.endpoint).await.context(PoolError {
-            can_retry: true,
-            endpoint: self.endpoint.to_string(),
-        })?;
-        truncate_stream(stream_cut, connection).await
-    }
-
-    async fn seal_stream(&self, stream: &ScopedStream) -> Result<bool> {
-        let connection = self.pool.get_connection(self.endpoint).await.context(PoolError {
-            can_retry: true,
-            endpoint: self.endpoint.to_string(),
-        })?;
-        seal_stream(stream, connection).await
-    }
-
-    async fn delete_stream(&self, stream: &ScopedStream) -> Result<bool> {
-        let connection = self.pool.get_connection(self.endpoint).await.context(PoolError {
-            can_retry: true,
-            endpoint: self.endpoint.to_string(),
-        })?;
-        delete_stream(stream, connection).await
-    }
-
-    async fn get_current_segments(&self, stream: &ScopedStream) -> Result<StreamSegments> {
-        let connection = self.pool.get_connection(self.endpoint).await.context(PoolError {
-            can_retry: true,
-            endpoint: self.endpoint.to_string(),
-        })?;
-        get_current_segments(stream, connection).await
-    }
-
-    async fn create_transaction(&self, stream: &ScopedStream, lease: Duration) -> Result<TxnSegments> {
-        let connection = self.pool.get_connection(self.endpoint).await.context(PoolError {
-            can_retry: true,
-            endpoint: self.endpoint.to_string(),
-        })?;
-        create_transaction(stream, lease, connection).await
->>>>>>> ca849998
     }
 
     async fn ping_transaction(
@@ -382,15 +300,7 @@
         tx_id: TxId,
         lease: Duration,
     ) -> Result<PingStatus> {
-<<<<<<< HEAD
         ping_transaction(stream, tx_id, lease, &mut self.get_controller_client()).await
-=======
-        let connection = self.pool.get_connection(self.endpoint).await.context(PoolError {
-            can_retry: true,
-            endpoint: self.endpoint.to_string(),
-        })?;
-        ping_transaction(stream, tx_id, lease, connection).await
->>>>>>> ca849998
     }
 
     async fn commit_transaction(
@@ -400,27 +310,11 @@
         writer_id: WriterId,
         time: Timestamp,
     ) -> Result<()> {
-<<<<<<< HEAD
         commit_transaction(stream, tx_id, writer_id, time, &mut self.get_controller_client()).await
     }
 
     async fn abort_transaction(&self, stream: &ScopedStream, tx_id: TxId) -> Result<()> {
         abort_transaction(stream, tx_id, &mut self.get_controller_client()).await
-=======
-        let connection = self.pool.get_connection(self.endpoint).await.context(PoolError {
-            can_retry: true,
-            endpoint: self.endpoint.to_string(),
-        })?;
-        commit_transaction(stream, tx_id, writer_id, time, connection).await
-    }
-
-    async fn abort_transaction(&self, stream: &ScopedStream, tx_id: TxId) -> Result<()> {
-        let connection = self.pool.get_connection(self.endpoint).await.context(PoolError {
-            can_retry: true,
-            endpoint: self.endpoint.to_string(),
-        })?;
-        abort_transaction(stream, tx_id, connection).await
->>>>>>> ca849998
     }
 
     async fn check_transaction_status(
@@ -428,27 +322,11 @@
         stream: &ScopedStream,
         tx_id: TxId,
     ) -> Result<TransactionStatus> {
-<<<<<<< HEAD
         check_transaction_status(stream, tx_id, &mut self.get_controller_client()).await
     }
 
     async fn get_endpoint_for_segment(&self, segment: &ScopedSegment) -> Result<PravegaNodeUri> {
         get_uri_segment(segment, &mut self.get_controller_client()).await
-=======
-        let connection = self.pool.get_connection(self.endpoint).await.context(PoolError {
-            can_retry: true,
-            endpoint: self.endpoint.to_string(),
-        })?;
-        check_transaction_status(stream, tx_id, connection).await
-    }
-
-    async fn get_endpoint_for_segment(&self, segment: &ScopedSegment) -> Result<PravegaNodeUri> {
-        let connection = self.pool.get_connection(self.endpoint).await.context(PoolError {
-            can_retry: true,
-            endpoint: self.endpoint.to_string(),
-        })?;
-        get_uri_segment(segment, connection).await
->>>>>>> ca849998
     }
 
     async fn get_or_refresh_delegation_token_for(&self, stream: ScopedStream) -> Result<DelegationToken> {
@@ -456,31 +334,7 @@
     }
 
     async fn get_successors(&self, segment: &ScopedSegment) -> Result<StreamSegmentsWithPredecessors> {
-<<<<<<< HEAD
         get_successors(segment, &mut self.get_controller_client()).await
-=======
-        let connection = self.pool.get_connection(self.endpoint).await.context(PoolError {
-            can_retry: true,
-            endpoint: self.endpoint.to_string(),
-        })?;
-        get_successors(segment, connection).await
-    }
-}
-
-pub struct ControllerConnection {
-    uuid: Uuid,
-    endpoint: SocketAddr,
-    channel: ControllerServiceClient<Channel>,
-}
-
-impl ControllerConnection {
-    fn new(endpoint: SocketAddr, channel: ControllerServiceClient<Channel>) -> Self {
-        ControllerConnection {
-            uuid: Uuid::new_v4(),
-            endpoint,
-            channel,
-        }
->>>>>>> ca849998
     }
 }
 
@@ -495,49 +349,6 @@
     }
 }
 
-<<<<<<< HEAD
-=======
-#[async_trait]
-impl Manager for ControllerConnectionManager {
-    type Conn = ControllerConnection;
-
-    async fn establish_connection(
-        &self,
-        endpoint: SocketAddr,
-    ) -> std::result::Result<Self::Conn, ConnectionPoolError> {
-        let result = create_connection(&format!("{}{}", "http://", &endpoint.to_string())).await;
-        match result {
-            Ok(channel) => Ok(ControllerConnection::new(endpoint, channel)),
-            Err(_e) => Err(ConnectionPoolError::EstablishConnection {
-                endpoint: endpoint.to_string(),
-                error_msg: String::from("Could not establish connection"),
-            }),
-        }
-    }
-
-    fn is_valid(&self, _conn: &Self::Conn) -> bool {
-        true
-    }
-
-    fn get_max_connections(&self) -> u32 {
-        self.config.max_connections_in_pool
-    }
-}
-
-/// create_connection with the given controller uri.
-async fn create_connection(uri: &str) -> Result<ControllerServiceClient<Channel>> {
-    // Placeholder to add authentication headers.
-    let connection = ControllerServiceClient::connect(uri.to_string())
-        .await
-        .context(ConnectionError {
-            can_retry: true,
-            endpoint: String::from(uri),
-            error_msg: String::from("Connection Refused"),
-        })?;
-    Ok(connection)
-}
-
->>>>>>> ca849998
 // Method used to translate grpc errors to custom error.
 fn map_grpc_error(operation_name: &str, status: Status) -> ControllerError {
     match status.code() {
