--- conflicted
+++ resolved
@@ -26,10 +26,6 @@
 clap = {version = "2.33.0", optional = true}
 structopt = {version = "0.3", optional = true}
 im = "14.3.0"
-<<<<<<< HEAD
-async-std = "1.5.0"
-=======
->>>>>>> 7f982340
 log = "0.4"
 
 [build-dependencies]
