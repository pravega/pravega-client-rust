[package]
name = "pravega-controller-client"
version = "0.1.0"
edition = "2018"
build = "build.rs"
categories = ["Network programming"]
keywords = ["streaming", "client", "pravega"]
readme = "Readme.md"
repository = "https://github.com/pravega/pravega-client-rust"
license = "Apache-2.0"
description = "An internal library used by the Rust client for Pravega to talk to the Pravega controller."
authors = ["Tom Kaitchuck <Tom.Kaitchuck@dell.com>", "Wenqi Mou <wenqi.mou@dell.com>",
           "Sandeep Shridhar <sandeep.shridhar@dell.com>", "Wenxiao Zhang <wenxiao.zhang@dell.com>"]

[dependencies]
pravega-rust-client-shared = { path = "../shared"}
async-trait = "0.1.22"
prost = "0.6.1"
snafu = "0.6.2"
tokio = { version = "0.2.8", features = ["full"] }
tonic = "0.1.1"
derive_more = "0.99.2"
ordered-float = "1.0.2"
<<<<<<< HEAD
dashmap = "3.4.4"
uuid = {version = "0.8", features = ["v4"]}
futures = "0.3.4"
=======
uuid = "0.8"
>>>>>>> aaccc214

[build-dependencies]
tonic-build = "0.1.1"

[[bin]]
name = "controller-cli"
path = "src/main.rs"<|MERGE_RESOLUTION|>--- conflicted
+++ resolved
@@ -21,13 +21,10 @@
 tonic = "0.1.1"
 derive_more = "0.99.2"
 ordered-float = "1.0.2"
-<<<<<<< HEAD
+
 dashmap = "3.4.4"
 uuid = {version = "0.8", features = ["v4"]}
 futures = "0.3.4"
-=======
-uuid = "0.8"
->>>>>>> aaccc214
 
 [build-dependencies]
 tonic-build = "0.1.1"
