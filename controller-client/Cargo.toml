[package]
name = "pravega-controller-client"
version = "0.1.0"
edition = "2018"
build = "build.rs"
categories = ["Network programming"]
keywords = ["streaming", "client", "pravega"]
readme = "Readme.md"
repository = "https://github.com/pravega/pravega-client-rust"
license = "Apache-2.0"
description = "An internal library used by the Rust client for Pravega to talk to the Pravega controller."
authors = ["Tom Kaitchuck <Tom.Kaitchuck@dell.com>", "Wenqi Mou <wenqi.mou@dell.com>",
           "Sandeep Shridhar <sandeep.shridhar@dell.com>", "Wenxiao Zhang <wenxiao.zhang@dell.com>"]

[dependencies]
tonic = "0.1.1"
bytes = "0.4"
http = "0.1"
log = "0.4"
<<<<<<< HEAD
prost = "0.6.1"
snafu = "0.5.0"
=======
prost = "0.6"
snafu = "0.6.2"
>>>>>>> 71e29cc1
tokio = { version = "0.2.8", features = ["full"] }
async-trait = "0.1.22"
pravega-rust-client-shared = { path = "../shared"}

[build-dependencies]
tonic-build = "0.1.1"

[[bin]]
name = "controller-cli"
path = "src/main.rs"<|MERGE_RESOLUTION|>--- conflicted
+++ resolved
@@ -17,13 +17,8 @@
 bytes = "0.4"
 http = "0.1"
 log = "0.4"
-<<<<<<< HEAD
 prost = "0.6.1"
-snafu = "0.5.0"
-=======
-prost = "0.6"
 snafu = "0.6.2"
->>>>>>> 71e29cc1
 tokio = { version = "0.2.8", features = ["full"] }
 async-trait = "0.1.22"
 pravega-rust-client-shared = { path = "../shared"}
