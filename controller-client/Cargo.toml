[package]
name = "pravega-controller-client"
version = "0.1.0"
edition = "2018"
build = "build.rs"
categories = ["Network programming"]
keywords = ["streaming", "client", "pravega"]
readme = "Readme.md"
repository = "https://github.com/pravega/pravega-client-rust"
license = "Apache-2.0"
description = "An internal library used by the Rust client for Pravega to talk to the Pravega controller."
authors = ["Tom Kaitchuck <Tom.Kaitchuck@dell.com>", "Wenqi Mou <wenqi.mou@dell.com>",
           "Sandeep Shridhar <sandeep.shridhar@dell.com>", "Wenxiao Zhang <wenxiao.zhang@dell.com>"]

[dependencies]
pravega-rust-client-shared = { path = "../shared"}
async-trait = "0.1.22"
prost = "0.6.1"
snafu = "0.6.2"
tokio = { version = "0.2.8", features = ["full"] }
tonic = "0.1.1"
derive_more = "0.99.2"
ordered-float = "1.0.2"
<<<<<<< HEAD

=======
>>>>>>> fb919e3c
dashmap = "3.4.4"
uuid = {version = "0.8", features = ["v4"]}
futures = "0.3.4"

[build-dependencies]
tonic-build = "0.1.1"

[[bin]]
name = "controller-cli"
path = "src/main.rs"<|MERGE_RESOLUTION|>--- conflicted
+++ resolved
@@ -21,10 +21,6 @@
 tonic = "0.1.1"
 derive_more = "0.99.2"
 ordered-float = "1.0.2"
-<<<<<<< HEAD
-
-=======
->>>>>>> fb919e3c
 dashmap = "3.4.4"
 uuid = {version = "0.8", features = ["v4"]}
 futures = "0.3.4"
