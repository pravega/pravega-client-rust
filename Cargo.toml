[package]
name = "pravega-client"
# When releasing to crates.io:
# - Remove path dependencies
# - Update doc url
#   - Cargo.toml
#   - README.md
# - Update CHANGELOG.md.
# - Create git tag.
version = "0.3.0"
edition = "2018"
categories = ["network-programming"]
keywords = ["streaming", "client", "pravega"]
readme = "README.md"
documentation = "https://docs.rs/pravega-client/0.2.0/"
homepage = "https://www.pravega.io/"
repository = "https://github.com/pravega/pravega-client-rust"
license = "Apache-2.0"
description = "A Rust client for Pravega. (Pravega.io)"
authors = ["Tom Kaitchuck <Tom.Kaitchuck@dell.com>", "Wenqi Mou <wenqi.mou@dell.com>",
           "Sandeep Shridhar <sandeep.shridhar@dell.com>", "Wenxiao Zhang <wenxiao.zhang@dell.com>"]

# See more keys and their definitions at https://doc.rust-lang.org/cargo/reference/manifest.html

[workspace]
members = [
    "controller-client",
    "shared",
    "wire_protocol",
    "retry",
    "integration_test",
    "connection_pool",
    "channel",
    "python_binding",
    "auth",
    "config",
    "examples",
<<<<<<< HEAD
    "macros",
=======
    "pravegactl"
>>>>>>> 08338688
]

[dependencies]
pravega-client-shared = { path = "./shared", version = "0.2"}
pravega-controller-client = { path = "./controller-client", version = "0.2"}
pravega-wire-protocol = { path = "./wire_protocol", version = "0.2"}
pravega-client-retry = {path = "./retry", version = "0.2"}
pravega-connection-pool = {path = "./connection_pool", version = "0.2" }
pravega-client-channel = {path = "./channel", version = "0.2"}
pravega-client-auth = {path = "./auth", version = "0.2"}
pravega-client-config = {path = "./config", version = "0.2"}
pravega-client-macros = {path = "./macros", version = "0.2"}
async-trait = "0.1"
futures = "0.3"
snafu = "0.6"
tokio = { version = "1", features = ["full"] }
tracing = "0.1"
tracing-futures = "0.2"
tracing-subscriber = "0.2"
rand = "0.7"
uuid = {version = "0.8", features = ["v4"]}
serde = { version = "1.0", features = ["derive"] }
chrono = "0.4"
clap = {version = "2.33", optional = true}
structopt = {version = "0.3", optional = true}
derive-new = "0.5"
futures-intrusive = "0.3"
async-stream = "0.2"
serde_cbor = "0.11"
pcg_rand = "0.11"
bytes = "0.5"
im = "15"
tokio-util = "0.3"
metrics = "0.15.1"
metrics-exporter-prometheus = "0.4.0"
enum-iterator = "0.6"
cfg-if = "1.0.0"
ahash = "0.6.2"
bincode2 = "2.0.1"
lazy_static = "1.4"
byteorder = "1.3"
tiny-keccak = { version = "2.0.0", features = ["shake"] }

[dev-dependencies]
pravega-client-integration-test = { path = "integration_test" }
mockall = "0.8"
ordered-float = { version= "2.7", features = ["serde"]}
criterion = "0.3"
byteorder = "1.3"
lazy_static = "1.4"

[[bin]]
name = "server-cli"
path = "src/cli.rs"
#Work around for issue  https://github.com/rust-lang/cargo/issues/1982
required-features = ["cli"]

[features]
default = []
cli = []
integration-test = []

[[bench]]
name = "benchmark"
harness = false

[profile.release]
opt-level = 3
debug = false
lto = 'fat'
debug-assertions = false
codegen-units = 1

[profile.bench]
opt-level = 3
debug = true
debug-assertions = false
lto = "thin"
codegen-units = 1<|MERGE_RESOLUTION|>--- conflicted
+++ resolved
@@ -35,11 +35,8 @@
     "auth",
     "config",
     "examples",
-<<<<<<< HEAD
     "macros",
-=======
     "pravegactl"
->>>>>>> 08338688
 ]
 
 [dependencies]
