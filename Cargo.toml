[package]
name = "pravega-client-rust"
version = "0.1.0"
edition = "2018"
categories = ["Network programming"]
keywords = ["streaming", "client", "pravega"]
readme = "Readme.md"
repository = "https://github.com/pravega/pravega-client-rust"
license = "Apache-2.0"
description = "A Rust client for Pravega. (Pravega.io)"
authors = ["Tom Kaitchuck <Tom.Kaitchuck@dell.com>", "Wenqi Mou <wenqi.mou@dell.com>",
           "Sandeep Shridhar <sandeep.shridhar@dell.com>", "Wenxiao Zhang <wenxiao.zhang@dell.com>"]

# See more keys and their definitions at https://doc.rust-lang.org/cargo/reference/manifest.html

[workspace]
members = [
<<<<<<< HEAD
    "controller-client", "shared", "wire_protocol", "integration_test"
=======
    "controller-client", "shared", "wire_protocol", "retry"
>>>>>>> e7114ef7
]

[dependencies]
pravega-rust-client-shared = { path = "./shared"}
pravega-controller-client = { path = "./controller-client"}
pravega-wire-protocol = { path = "./wire_protocol"}
async-trait = "0.1.22"
futures = "0.3.1"
snafu = "0.6.2"

[dev-dependencies]
pravega-rust-client-integration-test = { path = "./integration_test"}


<|MERGE_RESOLUTION|>--- conflicted
+++ resolved
@@ -15,11 +15,7 @@
 
 [workspace]
 members = [
-<<<<<<< HEAD
-    "controller-client", "shared", "wire_protocol", "integration_test"
-=======
-    "controller-client", "shared", "wire_protocol", "retry"
->>>>>>> e7114ef7
+    "controller-client", "shared", "wire_protocol", "retry", "integration_test"
 ]
 
 [dependencies]
