--- conflicted
+++ resolved
@@ -7,18 +7,16 @@
 # See more keys and their definitions at https://doc.rust-lang.org/cargo/reference/manifest.html
 
 [dependencies]
-<<<<<<< HEAD
 serde = { version = "1.0", features = ["derive"] }
 serde_repr = "0.1"
 bincode = "1.2"
 byteorder = "1.3"
+
 lazy_static = "1.4.0"
-=======
+
 async-trait = "0.1.17"
 log = "0.4"
-byteorder = "1.3"
 
->>>>>>> 2ea03aa4
 tonic = "0.1.0-alpha.5" # using a * as per tonic documentation does not work.
 bytes = "0.4"
 prost = "0.5"
