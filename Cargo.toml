[package]
name = "pravega-client-rust"
version = "0.1.0"
edition = "2018"
categories = ["Network programming"]
keywords = ["streaming", "client", "pravega"]
readme = "Readme.md"
repository = "https://github.com/pravega/pravega-client-rust"
license = "Apache-2.0"
description = "A Rust client for Pravega. (Pravega.io)"
authors = ["Tom Kaitchuck <Tom.Kaitchuck@dell.com>", "Wenqi Mou <wenqi.mou@dell.com>",
           "Sandeep Shridhar <sandeep.shridhar@dell.com>", "Wenxiao Zhang <wenxiao.zhang@dell.com>"]

# See more keys and their definitions at https://doc.rust-lang.org/cargo/reference/manifest.html

[workspace]
members = [
    "controller-client", "shared", "wire_protocol", "retry", "integration_test"
]

[dependencies]
pravega-rust-client-shared = { path = "./shared"}
pravega-controller-client = { path = "./controller-client"}
pravega-wire-protocol = { path = "./wire_protocol"}
pravega-rust-client-retry = {path= "./retry"}
<<<<<<< HEAD
async-trait = "0.1.22"
=======
async-trait = "0.1.29"
>>>>>>> 7f982340
futures = "0.3.1"
snafu = "0.6.2"
tokio = { version = "0.2.13", features = ["full"] }
tracing = "0.1"
rand = "0.7.3"
uuid = {version = "0.8", features = ["v4"]}
serde = { version = "1.0", features = ["derive"] }
log = "0.4.8"
fern = "0.5"
chrono = "0.4"
lazy_static = "1.4.0"
clap = {version = "2.33.0", optional = true}
structopt = {version = "0.3", optional = true}
derive-new = "0.5"

[dev-dependencies]
pravega-rust-client-integration-test = { path = "./integration_test"}
mockall = "0.7.0"

[[bin]]
name = "server-cli"
path = "src/cli.rs"
#Work around for issue  https://github.com/rust-lang/cargo/issues/1982
required-features = ["cli"]

[features]
default = ["cli"]
cli = ["clap", "structopt"]


<|MERGE_RESOLUTION|>--- conflicted
+++ resolved
@@ -23,11 +23,7 @@
 pravega-controller-client = { path = "./controller-client"}
 pravega-wire-protocol = { path = "./wire_protocol"}
 pravega-rust-client-retry = {path= "./retry"}
-<<<<<<< HEAD
-async-trait = "0.1.22"
-=======
 async-trait = "0.1.29"
->>>>>>> 7f982340
 futures = "0.3.1"
 snafu = "0.6.2"
 tokio = { version = "0.2.13", features = ["full"] }
