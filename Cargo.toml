--- conflicted
+++ resolved
@@ -43,15 +43,12 @@
 async-stream = "0.2.1"
 serde_cbor = "0.11.1"
 pcg_rand = "0.11.1"
-<<<<<<< HEAD
 bytes = "0.5"
 im = "14.3.0"
 tokio-util = "0.3.1"
-=======
 metrics = "0.13.0-alpha.3"
 metrics-exporter-prometheus = "0.1.0-alpha.3"
 enum-iterator = "0.6.0"
->>>>>>> a573b603
 
 [dev-dependencies]
 pravega-rust-client-integration-test = { path = "./integration_test"}
