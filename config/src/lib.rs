//
// Copyright (c) Dell Inc., or its subsidiaries. All Rights Reserved.
//
// Licensed under the Apache License, Version 2.0 (the "License");
// you may not use this file except in compliance with the License.
// You may obtain a copy of the License at
//
// http://www.apache.org/licenses/LICENSE-2.0
//
#![deny(
    clippy::all,
    clippy::cargo,
    clippy::else_if_without_else,
    clippy::empty_line_after_outer_attr,
    clippy::multiple_inherent_impl,
    clippy::mut_mut,
    clippy::path_buf_push_overwrite
)]
#![warn(
    clippy::cargo_common_metadata,
    clippy::mutex_integer,
    clippy::needless_borrow,
    clippy::similar_names
)]
#![allow(clippy::multiple_crate_versions)]
pub mod connection_type;
pub mod credentials;

use crate::connection_type::ConnectionType;
use crate::credentials::Credentials;
use derive_builder::*;
use getset::{CopyGetters, Getters};
use pravega_client_retry::retry_policy::RetryWithBackoff;
use pravega_client_shared::PravegaNodeUri;
use std::collections::HashMap;
use std::env;
use std::time::Duration;

pub const MOCK_CONTROLLER_URI: (&str, u16) = ("localhost", 9090);
const AUTH_METHOD: &str = "method";
const AUTH_USERNAME: &str = "username";
const AUTH_PASSWORD: &str = "password";
const AUTH_TOKEN: &str = "token";
const AUTH_KEYCLOAK_PATH: &str = "keycloak";
const AUTH_PROPS_PREFIX_ENV: &str = "pravega_client_auth_";

const TLS_CERT_PATH: &str = "pravega_client_tls_cert_path";

#[derive(Builder, Debug, Getters, CopyGetters, Clone)]
#[builder(setter(into))]
pub struct ClientConfig {
    #[get_copy = "pub"]
    #[builder(default = "u32::max_value()")]
    pub max_connections_in_pool: u32,

    #[get_copy = "pub"]
    #[builder(default = "3u32")]
    pub max_controller_connections: u32,

    #[get_copy = "pub"]
    #[builder(default = "ConnectionType::Tokio")]
    pub connection_type: ConnectionType,

    #[get_copy = "pub"]
    #[builder(default = "RetryWithBackoff::default()")]
    pub retry_policy: RetryWithBackoff,

    #[get]
    #[builder(setter(into))]
    pub controller_uri: PravegaNodeUri,

    #[get_copy = "pub"]
    #[builder(default = "90 * 1000")]
    pub transaction_timeout_time: u64,

    #[get_copy = "pub"]
    #[builder(default = "false")]
    pub mock: bool,

    #[builder(default = "self.extract_trustcert()")]
    pub trustcert: String,

    #[get_copy = "pub"]
    #[builder(default = "false")]
    pub is_tls_enabled: bool,

    #[builder(default = "self.extract_credentials()")]
    pub credentials: Credentials,

    #[get_copy = "pub"]
    #[builder(default = "false")]
    pub is_auth_enabled: bool,

    #[get_copy = "pub"]
    #[builder(default = "1024 * 1024")]
    pub reader_wrapper_buffer_size: usize,

    #[get_copy = "pub"]
    #[builder(default = "self.default_timeout()")]
    pub request_timeout: Duration,
}

impl ClientConfigBuilder {
    fn extract_trustcert(&self) -> String {
        let ret_val = env::vars()
            .filter(|(k, _v)| k.starts_with(TLS_CERT_PATH))
            .collect::<HashMap<String, String>>();
        if ret_val.contains_key(TLS_CERT_PATH) {
            let cert_path = ret_val.get(TLS_CERT_PATH).expect("get tls cert path").to_owned();
            return cert_path;
        }
        "./ca-cert.crt".to_owned()
    }

    fn extract_credentials(&self) -> Credentials {
        let ret_val = env::vars()
            .filter(|(k, _v)| k.starts_with(AUTH_PROPS_PREFIX_ENV))
            .map(|(k, v)| {
                let k = &k[AUTH_PROPS_PREFIX_ENV.len()..];
                (k.to_owned(), v)
            })
            .collect::<HashMap<String, String>>();
        if ret_val.contains_key(AUTH_METHOD) {
            let method = ret_val.get(AUTH_METHOD).expect("get auth method").to_owned();
            if method == credentials::BASIC {
                if let Some(token) = ret_val.get(AUTH_TOKEN) {
                    return Credentials::basic_with_token(token.to_string());
                }
                let username = ret_val.get(AUTH_USERNAME).expect("get auth username").to_owned();
                let password = ret_val.get(AUTH_PASSWORD).expect("get auth password").to_owned();
                return Credentials::basic(username, password);
            }
            if method == credentials::BEARER {
                let path = ret_val.get(AUTH_KEYCLOAK_PATH).expect("get keycloak json file");
                return Credentials::keycloak(path);
            }
        }
        Credentials::basic("".into(), "".into())
    }

    fn default_timeout(&self) -> Duration {
<<<<<<< HEAD
        Duration::from_secs(60)
=======
        Duration::from_secs(30)
>>>>>>> e4f7beb2
    }
}

#[cfg(test)]
mod tests {
    use super::*;
    use base64::encode;
    use std::net::Ipv4Addr;

    #[test]
    fn test_get_set() {
        let config = ClientConfigBuilder::default()
            .max_connections_in_pool(15 as u32)
            .connection_type(ConnectionType::Tokio)
            .retry_policy(RetryWithBackoff::from_millis(1000))
            .controller_uri(PravegaNodeUri::from("127.0.0.2:9091".to_string()))
            .build()
            .unwrap();

        assert_eq!(config.max_connections_in_pool(), 15 as u32);
        assert_eq!(config.connection_type(), ConnectionType::Tokio);
        assert_eq!(config.retry_policy(), RetryWithBackoff::from_millis(1000));
        assert_eq!(
            config.controller_uri().to_socket_addr().ip(),
            Ipv4Addr::new(127, 0, 0, 2)
        );
        assert_eq!(config.controller_uri().to_socket_addr().port(), 9091);
    }

    #[test]
    fn test_get_default() {
        let config = ClientConfigBuilder::default()
            .controller_uri(MOCK_CONTROLLER_URI)
            .build()
            .unwrap();

        assert_eq!(config.max_connections_in_pool(), u32::max_value() as u32);
        assert_eq!(config.max_controller_connections(), 3u32);
        assert_eq!(config.connection_type(), ConnectionType::Tokio);
        assert_eq!(config.retry_policy(), RetryWithBackoff::default());
    }

    #[test]
    fn test_extract_credentials() {
        // test empty env
        let config = ClientConfigBuilder::default()
            .controller_uri("127.0.0.2:9091".to_string())
            .build()
            .unwrap();

        let token = encode(":");

        assert_eq!(
            config.credentials.get_request_metadata(),
            format!("{} {}", "Basic", token)
        );

        // retrieve from env
        env::set_var("pravega_client_auth_method", "Basic");
        env::set_var("pravega_client_auth_username", "hello");
        env::set_var("pravega_client_auth_password", "12345");

        let config = ClientConfigBuilder::default()
            .controller_uri("127.0.0.2:9091".to_string())
            .build()
            .unwrap();

        let token = encode("hello:12345");
        assert_eq!(
            config.credentials.get_request_metadata(),
            format!("{} {}", "Basic", token)
        );

        // retrieve from env with priority
        env::set_var("pravega_client_auth_token", "ABCDE");
        let config = ClientConfigBuilder::default()
            .controller_uri("127.0.0.2:9091".to_string())
            .build()
            .unwrap();
        assert_eq!(
            config.credentials.get_request_metadata(),
            format!("{} {}", "Basic", "ABCDE")
        )
    }

    #[test]
    fn test_extract_tls_cert_path() {
        // test default
        let config = ClientConfigBuilder::default()
            .controller_uri("127.0.0.2:9091".to_string())
            .build()
            .unwrap();
        assert_eq!(config.trustcert, "./ca-cert.crt");

        // test with env var set
        env::set_var("pravega_client_tls_cert_path", "/");
        let config = ClientConfigBuilder::default()
            .controller_uri("127.0.0.2:9091".to_string())
            .build()
            .unwrap();
        assert_eq!(config.trustcert, "/");
    }
}<|MERGE_RESOLUTION|>--- conflicted
+++ resolved
@@ -139,11 +139,7 @@
     }
 
     fn default_timeout(&self) -> Duration {
-<<<<<<< HEAD
-        Duration::from_secs(60)
-=======
         Duration::from_secs(30)
->>>>>>> e4f7beb2
     }
 }
 
