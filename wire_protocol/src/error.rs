--- conflicted
+++ resolved
@@ -99,7 +99,6 @@
 #[snafu(visibility = "pub(crate)")]
 pub enum ConnectionPoolError {
     #[snafu(display("Could not establish connection to endpoint"))]
-<<<<<<< HEAD
     EstablishConnection { source: ConnectionError, backtrace: Backtrace},
 
     #[snafu(display("No available connection in the internal pool"))]
@@ -117,10 +116,4 @@
 
     #[snafu(display("Connection failed: {}", state))]
     ConnectionFailed {state: Replies},
-=======
-    EstablishConnection { source: ConnectionError },
-
-    #[snafu(display("No available connection in the internal pool"))]
-    NoAvailableConnection {},
->>>>>>> 4c21ff93
 }