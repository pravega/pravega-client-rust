--- conflicted
+++ resolved
@@ -56,11 +56,7 @@
     fn is_valid(&self, conn: &PooledConnection<'_, Self::Conn>) -> bool;
 
     /// ConnectionPool will call this method to get its config
-<<<<<<< HEAD
     fn get_config(&self) -> &ClientConfig;
-=======
-    fn get_config(&self) -> ClientConfig;
->>>>>>> 7f982340
 }
 
 /// An implementation of the Manager trait. This is for creating connections between
@@ -98,13 +94,8 @@
         conn.inner.as_ref().expect("get inner connection").is_valid()
     }
 
-<<<<<<< HEAD
     fn get_config(&self) -> &ClientConfig {
         &self.config
-=======
-    fn get_config(&self) -> ClientConfig {
-        self.config
->>>>>>> 7f982340
     }
 }
 
@@ -146,11 +137,7 @@
     /// Create a new ConnectionPoolImpl instances by passing into a ClientConfig. It will create
     /// a Runtime, a map and a ConnectionFactory.
     pub fn new(manager: M) -> Self {
-<<<<<<< HEAD
         let managed_pool = ManagedPool::new(manager.get_config().max_connections_in_pool);
-=======
-        let managed_pool = ManagedPool::new(manager.get_config());
->>>>>>> 7f982340
         ConnectionPool {
             manager,
             managed_pool,
@@ -197,19 +184,11 @@
 // The map is a concurrent map named Dashmap, which supports multi-threading with high performance.
 struct ManagedPool<T: Sized + Send> {
     map: DashMap<SocketAddr, InternalPool<T>>,
-<<<<<<< HEAD
     max_connections: u32,
 }
 
 impl<T: Sized + Send> ManagedPool<T> {
     pub fn new(max_connections: u32) -> Self {
-=======
-    config: ClientConfig,
-}
-
-impl<T: Sized + Send> ManagedPool<T> {
-    pub fn new(config: ClientConfig) -> Self {
->>>>>>> 7f982340
         let map = DashMap::new();
         ManagedPool { map, max_connections }
     }
@@ -217,11 +196,7 @@
     // add a connection to the internal pool
     fn add_connection(&self, endpoint: SocketAddr, connection: InternalConn<T>) {
         let mut internal = self.map.entry(endpoint).or_insert_with(InternalPool::new);
-<<<<<<< HEAD
         if self.max_connections > internal.conns.len() as u32 {
-=======
-        if self.config.max_connections_in_pool > internal.conns.len() as u32 {
->>>>>>> 7f982340
             internal.conns.push(connection);
         }
     }
@@ -268,7 +243,6 @@
     inner: Option<T>,
     pool: &'a ManagedPool<T>,
     valid: bool,
-<<<<<<< HEAD
 }
 
 impl<T: Send + Sized> PooledConnection<'_, T> {
@@ -277,16 +251,6 @@
     }
 }
 
-=======
-}
-
-impl<T: Send + Sized> PooledConnection<'_, T> {
-    pub fn invalidate(&mut self) {
-        self.valid = false;
-    }
-}
-
->>>>>>> 7f982340
 impl<T: Send + Sized> fmt::Debug for PooledConnection<'_, T> {
     fn fmt(&self, fmt: &mut fmt::Formatter) -> fmt::Result {
         fmt::Debug::fmt(&self.uuid, fmt)
@@ -326,10 +290,6 @@
 mod tests {
     use super::*;
     use crate::client_config::ClientConfigBuilder;
-<<<<<<< HEAD
-=======
-    use std::sync::Arc;
->>>>>>> 7f982340
 
     struct FooConnection {}
 
@@ -340,20 +300,12 @@
     #[async_trait]
     impl Manager for FooManager {
         type Conn = FooConnection;
-<<<<<<< HEAD
 
         async fn establish_connection(
             &self,
             _endpoint: SocketAddr,
         ) -> Result<Self::Conn, ConnectionPoolError> {
             Ok(FooConnection {})
-=======
-
-        async fn establish_connection(
-            &self,
-            _endpoint: SocketAddr,
-        ) -> Result<Self::Conn, ConnectionPoolError> {
-            Ok(FooConnection {})
         }
 
         fn is_valid(&self, _conn: &PooledConnection<'_, Self::Conn>) -> bool {
@@ -362,36 +314,8 @@
 
         fn get_config(&self) -> ClientConfig {
             self.config
->>>>>>> 7f982340
-        }
-
-<<<<<<< HEAD
-        fn is_valid(&self, _conn: &PooledConnection<'_, Self::Conn>) -> bool {
-            true
-        }
-
-        fn get_config(&self) -> ClientConfig {
-            self.config
-        }
-    }
-
-    #[tokio::test(core_threads = 4)]
-    async fn test_connection_pool() {
-        let config = ClientConfigBuilder::default()
-            .build()
-            .expect("build client config");
-        let manager = FooManager { config };
-        let pool = ConnectionPool::new(manager);
-        let endpoint = "127.0.0.1:9090"
-            .parse::<SocketAddr>()
-            .expect("parse to socketaddr");
-
-        assert_eq!(pool.pool_len(&endpoint), 0);
-        let connection = pool.get_connection(endpoint).await.expect("get connection");
-        assert_eq!(pool.pool_len(&endpoint), 0);
-        drop(connection);
-        assert_eq!(pool.pool_len(&endpoint), 1);
-=======
+        }
+
     #[tokio::test(core_threads = 4)]
     async fn test_connection_pool_basic() {
         let config = ClientConfigBuilder::default()
@@ -440,6 +364,5 @@
             handle.await.expect("handle should work");
         }
         assert_eq!(pool.pool_len(&endpoint) as u32, MAX_CONNECTION);
->>>>>>> 7f982340
     }
 }