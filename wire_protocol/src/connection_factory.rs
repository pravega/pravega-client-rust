//
// Copyright (c) Dell Inc., or its subsidiaries. All Rights Reserved.
//
// Licensed under the Apache License, Version 2.0 (the "License");
// you may not use this file except in compliance with the License.
// You may obtain a copy of the License at
//
//     http://www.apache.org/licenses/LICENSE-2.0
//

use crate::error::*;

use async_trait::async_trait;
use snafu::ResultExt;
use std::fmt;
use std::net::SocketAddr;
use tokio::io::{AsyncReadExt, AsyncWriteExt};
use tokio::net::TcpStream;
use uuid::Uuid;

#[derive(Debug, PartialEq, Clone, Copy)]
pub enum ConnectionType {
    Tokio,
}

impl Default for ConnectionType {
    fn default() -> Self {
        ConnectionType::Tokio
    }
}

impl fmt::Display for ConnectionType {
    fn fmt(&self, f: &mut fmt::Formatter) -> fmt::Result {
        write!(f, "{}", self)
    }
}

/// ConnectionFactory trait is the factory used to establish the TCP connection with remote servers.
#[async_trait]
pub trait ConnectionFactory: Send + Sync {
    /// establish_connection will return a Connection future that used to send and read data.
    ///
    /// # Example
    ///
    /// ```no_run
    /// use std::net::SocketAddr;
    /// use pravega_wire_protocol::connection_factory;
    /// use pravega_wire_protocol::connection_factory::ConnectionFactory;
    /// use tokio::runtime::Runtime;
    ///
    /// fn main() {
    ///   let mut rt = Runtime::new().unwrap();
    ///   let endpoint: SocketAddr = "127.0.0.1:0".parse().expect("Unable to parse socket address");
    ///   let cf = connection_factory::ConnectionFactoryImpl {};
    ///   let connection_future = cf.establish_connection(endpoint, connection_factory::ConnectionType::Tokio);
    ///   let mut connection = rt.block_on(connection_future).unwrap();
    /// }
    /// ```
    async fn establish_connection(
        &self,
        endpoint: SocketAddr,
        connection_type: ConnectionType,
    ) -> Result<Box<dyn Connection>, ConnectionError>;
}

/// Connection can send and read data using a TCP connection
#[async_trait]
<<<<<<< HEAD
pub trait Connection: Send {
=======
pub trait Connection: Send + Sync {
>>>>>>> 4c21ff93
    /// send_async will send a byte array payload to the remote server asynchronously.
    ///
    /// # Example
    ///
    /// ```no_run
    /// use std::net::SocketAddr;
    /// use pravega_wire_protocol::connection_factory;
    /// use pravega_wire_protocol::connection_factory::ConnectionFactory;
    /// use tokio::runtime::Runtime;
    ///
    /// fn main() {
    ///   let mut rt = Runtime::new().unwrap();
    ///   let endpoint: SocketAddr = "127.0.0.1:0".parse().expect("Unable to parse socket address");
    ///   let cf = connection_factory::ConnectionFactoryImpl {};
    ///   let connection_future = cf.establish_connection(endpoint, connection_factory::ConnectionType::Tokio);
    ///   let mut connection = rt.block_on(connection_future).unwrap();
    ///   let mut payload: Vec<u8> = Vec::new();
    ///   let fut = connection.send_async(&payload);
    /// }
    /// ```
    async fn send_async(&mut self, payload: &[u8]) -> Result<(), ConnectionError>;

    /// read_async will read exactly the amount of data needed to fill the provided buffer asynchronously.
    ///
    /// # Example
    ///
    /// ```no_run
    /// use std::net::SocketAddr;
    /// use pravega_wire_protocol::connection_factory;
    /// use pravega_wire_protocol::connection_factory::ConnectionFactory;
    /// use tokio::runtime::Runtime;
    ///
    /// fn main() {
    ///   let mut rt = Runtime::new().unwrap();
    ///   let endpoint: SocketAddr = "127.0.0.1:0".parse().expect("Unable to parse socket address");
    ///   let cf = connection_factory::ConnectionFactoryImpl {};
    ///   let connection_future = cf.establish_connection(endpoint, connection_factory::ConnectionType::Tokio);
    ///   let mut connection = rt.block_on(connection_future).unwrap();
    ///   let mut buf = [0; 10];
    ///   let fut = connection.read_async(&mut buf);
    /// }
    /// ```
    async fn read_async(&mut self, buf: &mut [u8]) -> Result<(), ConnectionError>;

    fn get_uuid(&self) -> Uuid;

    fn get_endpoint(&self) -> SocketAddr;
}

pub struct ConnectionFactoryImpl {}

impl ConnectionFactoryImpl {
    async fn establish_tokio_connection(
        &self,
        endpoint: SocketAddr,
    ) -> Result<Box<dyn Connection>, ConnectionError> {
        let connection_type = ConnectionType::Tokio;
        let uuid = Uuid::new_v4();
        let stream = TcpStream::connect(endpoint).await.context(Connect {
            connection_type,
            endpoint,
        })?;
        let tokio_connection: Box<dyn Connection> = Box::new(TokioConnection {
            uuid,
            endpoint,
            stream,
        }) as Box<dyn Connection>;
        Ok(tokio_connection)
    }
}

#[async_trait]
impl ConnectionFactory for ConnectionFactoryImpl {
    async fn establish_connection(
        &self,
        endpoint: SocketAddr,
        connection_type: ConnectionType,
    ) -> Result<Box<dyn Connection>, ConnectionError> {
        match connection_type {
            ConnectionType::Tokio => self.establish_tokio_connection(endpoint).await,
        }
    }
}

pub struct TokioConnection {
    pub uuid: Uuid,
    pub endpoint: SocketAddr,
    pub stream: TcpStream,
}

#[async_trait]
impl Connection for TokioConnection {
    async fn send_async(&mut self, payload: &[u8]) -> Result<(), ConnectionError> {
        let endpoint = self.endpoint;
        self.stream
            .write_all(payload)
            .await
            .context(SendData { endpoint })?;
        Ok(())
    }

    async fn read_async(&mut self, buf: &mut [u8]) -> Result<(), ConnectionError> {
        let endpoint = self.endpoint;
        self.stream.read_exact(buf).await.context(ReadData { endpoint })?;
        Ok(())
    }

    fn get_uuid(&self) -> Uuid {
        self.uuid
    }

    fn get_endpoint(&self) -> SocketAddr {
        self.endpoint
    }
}

#[cfg(test)]
mod tests {
    use super::*;
    use log::info;
    use std::io::Write;
    use std::net::{SocketAddr, TcpListener};
    use tokio::runtime::Runtime;

    struct Server {
        address: SocketAddr,
        listener: TcpListener,
    }

    impl Server {
        pub fn new() -> Server {
            let listener = TcpListener::bind("127.0.0.1:0").expect("local server");
            let address = listener.local_addr().unwrap();
            info!("server created");
            Server { address, listener }
        }

        pub fn echo(&mut self) {
            for stream in self.listener.incoming() {
                let mut stream = stream.unwrap();
                stream.write(b"Hello World\r\n").unwrap();
                break;
            }
            info!("echo back");
        }
    }

    #[test]
    fn test_connection() {
        let mut rt = Runtime::new().unwrap();

        let mut server = Server::new();

        let connection_factory = self::ConnectionFactoryImpl {};
        let connection_future =
            connection_factory.establish_connection(server.address, ConnectionType::Tokio);
        let mut connection = rt.block_on(connection_future).unwrap();
        info!("connection established");

        let mut payload: Vec<u8> = Vec::new();
        payload.push(12);
        let fut = connection.send_async(&payload);

        let _res = rt.block_on(fut).unwrap();
        info!("payload sent");

        server.echo();
        let mut buf = [0; 13];

        let fut = connection.read_async(&mut buf);
        let _res = rt.block_on(fut).unwrap();

        let echo = "Hello World\r\n".as_bytes();
        assert_eq!(buf, &echo[..]);
        info!("Testing connection passed");
    }
}<|MERGE_RESOLUTION|>--- conflicted
+++ resolved
@@ -65,11 +65,7 @@
 
 /// Connection can send and read data using a TCP connection
 #[async_trait]
-<<<<<<< HEAD
-pub trait Connection: Send {
-=======
 pub trait Connection: Send + Sync {
->>>>>>> 4c21ff93
     /// send_async will send a byte array payload to the remote server asynchronously.
     ///
     /// # Example
