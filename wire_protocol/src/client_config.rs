--- conflicted
+++ resolved
@@ -40,13 +40,11 @@
     pub controller_uri: SocketAddr,
 
     #[get_copy = "pub"]
-<<<<<<< HEAD
     #[builder(default = "90 * 1000")]
     pub transaction_timeout_time: u64,
-=======
+
     #[builder(default = "false")]
     pub mock: bool,
->>>>>>> fa5239a6
 }
 
 #[cfg(test)]
