[package]
name = "pravega-wire-protocol"
version = "0.1.0"
edition = "2018"
categories = ["Network programming"]
keywords = ["streaming", "client", "pravega"]
readme = "Readme.md"
repository = "https://github.com/pravega/pravega-client-rust"
license = "Apache-2.0"
description = "An internal library used by the Pravega Rust client."
authors = ["Tom Kaitchuck <Tom.Kaitchuck@dell.com>", "Wenqi Mou <wenqi.mou@dell.com>",
           "Sandeep Shridhar <sandeep.shridhar@dell.com>", "Wenxiao Zhang <wenxiao.zhang@dell.com>"]

# See more keys and their definitions at https://doc.rust-lang.org/cargo/reference/manifest.html

[dependencies]
pravega-rust-client-retry = {path= "../retry"}
pravega-connection-pool = {path= "../connection_pool"}
async-trait = "0.1.29"
bincode2 = "2.0.1"
byteorder = "1.3"
lazy_static = "1.4.0"
derive_builder = "0.9.0"
tracing = "0.1"
getset = "0.0.9"
parking_lot = "0.10.0"
uuid = {version = "0.8", features = ["v4"]}
serde = { version = "1.0", features = ["derive"] }
snafu = "0.6.2"
<<<<<<< HEAD
tokio = { version = "0.2.16", features = ["full"] }
=======
tokio = { version = "0.2.20", features = ["full"] }
>>>>>>> fa5239a6
futures = "0.3.5"
dashmap = "3.4.4"
log = "0.4.8"
<|MERGE_RESOLUTION|>--- conflicted
+++ resolved
@@ -27,11 +27,7 @@
 uuid = {version = "0.8", features = ["v4"]}
 serde = { version = "1.0", features = ["derive"] }
 snafu = "0.6.2"
-<<<<<<< HEAD
-tokio = { version = "0.2.16", features = ["full"] }
-=======
 tokio = { version = "0.2.20", features = ["full"] }
->>>>>>> fa5239a6
 futures = "0.3.5"
 dashmap = "3.4.4"
 log = "0.4.8"
