[package]
name = "pravega-wire-protocol"
version = "0.1.0"
edition = "2018"
categories = ["Network programming"]
keywords = ["streaming", "client", "pravega"]
readme = "Readme.md"
repository = "https://github.com/pravega/pravega-client-rust"
license = "Apache-2.0"
description = "An internal library used by the Pravega Rust client."
authors = ["Tom Kaitchuck <Tom.Kaitchuck@dell.com>", "Wenqi Mou <wenqi.mou@dell.com>",
           "Sandeep Shridhar <sandeep.shridhar@dell.com>", "Wenxiao Zhang <wenxiao.zhang@dell.com>"]

# See more keys and their definitions at https://doc.rust-lang.org/cargo/reference/manifest.html

[dependencies]
pravega-rust-client-retry = {path= "../retry"}
async-trait = "0.1.29"
bincode2 = "2.0.1"
byteorder = "1.3"
lazy_static = "1.4.0"
derive_builder = "0.9.0"
tracing = "0.1"
getset = "0.0.9"
parking_lot = "0.10.0"
uuid = {version = "0.8", features = ["v4"]}
serde = { version = "1.0", features = ["derive"] }
snafu = "0.6.2"
<<<<<<< HEAD
tokio = { version = "0.2.16", features = ["full"] }
dashmap = "3.4.4"
futures = "0.3.4"
=======
tokio = { version = "0.2.8", features = ["full"] }
dashmap = "3.4.4"
log = "0.4.8"
>>>>>>> 7f982340
<|MERGE_RESOLUTION|>--- conflicted
+++ resolved
@@ -26,12 +26,7 @@
 uuid = {version = "0.8", features = ["v4"]}
 serde = { version = "1.0", features = ["derive"] }
 snafu = "0.6.2"
-<<<<<<< HEAD
 tokio = { version = "0.2.16", features = ["full"] }
-dashmap = "3.4.4"
 futures = "0.3.4"
-=======
-tokio = { version = "0.2.8", features = ["full"] }
 dashmap = "3.4.4"
 log = "0.4.8"
->>>>>>> 7f982340
