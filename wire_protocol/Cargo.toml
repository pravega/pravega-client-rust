--- conflicted
+++ resolved
@@ -25,19 +25,10 @@
 tracing = "0.1"
 uuid = {version = "0.8", features = ["v4"]}
 serde = { version = "1.0", features = ["derive"] }
-<<<<<<< HEAD
 snafu = "0.6"
 tokio = { version = "0.2", features = ["full"] }
 futures = "0.3"
 log = "0.4"
 tokio-rustls = "0.14"
 derive-new = "0.5"
-=======
-snafu = "0.6.2"
-tokio = { version = "0.2.0", features = ["full"] }
-futures = "0.3.5"
-log = "0.4.8"
-tokio-rustls = "0.14.0"
-derive-new = "0.5"
-serde_bytes = "0.11"
->>>>>>> cc499ae6
+serde_bytes = "0.11"