//
// Copyright (c) Dell Inc., or its subsidiaries. All Rights Reserved.
//
// Licensed under the Apache License, Version 2.0 (the "License");
// you may not use this file except in compliance with the License.
// You may obtain a copy of the License at
//
// http://www.apache.org/licenses/LICENSE-2.0
//

use crate::trace;
use crate::{get_random_u128, get_request_id};
use snafu::ResultExt;
use std::collections::VecDeque;
use tracing::{debug, error, field, info, info_span, trace, warn};

use pravega_rust_client_retry::retry_async::retry_async;
use pravega_rust_client_retry::retry_policy::RetryWithBackoff;
use pravega_rust_client_retry::retry_result::RetryResult;
use pravega_rust_client_shared::*;
use pravega_wire_protocol::client_connection::*;
use pravega_wire_protocol::commands::{AppendBlockEndCommand, ConditionalAppendCommand, SetupAppendCommand};
use pravega_wire_protocol::wire_commands::{Replies, Requests};

use crate::client_factory::ClientFactory;
use crate::error::*;
use crate::metric::ClientMetrics;
use crate::raw_client::RawClient;
use crate::reactor::event::{Incoming, PendingEvent, ServerReply, WriterInfo};
use pravega_rust_client_auth::DelegationTokenProvider;
use pravega_rust_client_channel::{CapacityGuard, ChannelSender};
use std::fmt;
use std::sync::Arc;
use tokio::select;
use tokio::sync::oneshot;
use tracing_futures::Instrument;

pub(crate) struct SegmentWriter {
    /// Unique id for each EventSegmentWriter.
    pub(crate) id: WriterId,

    /// The segment that this writer is writing to, it does not change for a EventSegmentWriter instance.
    pub(crate) segment: ScopedSegment,

    /// Client connection that writes to the segmentstore.
    pub(crate) connection: Option<ClientConnectionWriteHalf>,

    /// Closes listener task before setting up new connection.
    connection_listener_handle: Option<oneshot::Sender<bool>>,

    /// Events that are sent but unacknowledged.
    inflight: VecDeque<Append>,

    /// Events that are waiting to be sent.
    pending: VecDeque<Append>,

    /// Incremental event id.
    event_num: i64,

    /// The sender that sends back reply to reactor for processing.
    sender: ChannelSender<Incoming>,

    /// The client retry policy.
    retry_policy: RetryWithBackoff,

    /// Delegation token provider used to authenticate client when communicating with segmentstore.
    delegation_token_provider: Arc<DelegationTokenProvider>,
}

impl SegmentWriter {
    /// Maximum data size in one append block.
    const MAX_WRITE_SIZE: i32 = 8 * 1024 * 1024 + 8;
    /// Maximum event number in one append block.
    const MAX_EVENTS: i32 = 500;

    pub(crate) fn new(
        segment: ScopedSegment,
        sender: ChannelSender<Incoming>,
        retry_policy: RetryWithBackoff,
        delegation_token_provider: Arc<DelegationTokenProvider>,
    ) -> Self {
        SegmentWriter {
            id: WriterId::from(get_random_u128()),
            connection: None,
            segment,
            inflight: VecDeque::new(),
            pending: VecDeque::new(),
            event_num: 0,
            sender,
            retry_policy,
            delegation_token_provider,
            connection_listener_handle: None,
        }
    }

    /// Sends a SetupAppend wirecommand to segmentstore. Upon completing setup, it
    /// spins up a listener task that listens to the reply from segmentstore and sends that reply
    /// to the reactor for processing.
    pub(crate) async fn setup_connection(
        &mut self,
        factory: &ClientFactory,
    ) -> Result<(), SegmentWriterError> {
        let span = info_span!("setup connection", segment_writer_id= %self.id, segment= %self.segment, host = field::Empty);
        // span.enter doesn't work for async code https://docs.rs/tracing/0.1.17/tracing/span/struct.Span.html#in-asynchronous-code
        async {
            info!("setting up connection for segment writer");
<<<<<<< HEAD
            // close current listener task
            let (oneshot_tx, mut oneshot_rx) = oneshot::channel();
            if let Some(s) = self.connection_listener_handle.take() {
                let _res = s.send(true);
            }
=======
            // close current listener task by dropping the sender, receiver will automatically closes
            let (oneshot_tx, oneshot_rx) = oneshot::channel();
>>>>>>> 730b3923
            self.connection_listener_handle = Some(oneshot_tx);

            // get endpoint
            let uri = match factory
                .get_controller_client()
                .get_endpoint_for_segment(&self.segment) // retries are internal to the controller client.
                .await
            {
                Ok(uri) => uri,
                Err(e) => return Err(SegmentWriterError::RetryControllerWriting { err: e }),
            };
            trace::current_span().record("host", &field::debug(&uri));

            let request = Requests::SetupAppend(SetupAppendCommand {
                request_id: get_request_id(),
                writer_id: self.id.0,
                segment: self.segment.to_string(),
                delegation_token: self
                    .delegation_token_provider
                    .retrieve_token(factory.get_controller_client())
                    .await,
            });

            let raw_client = factory.create_raw_client_for_endpoint(uri);
            let result = retry_async(self.retry_policy, || async {
                debug!(
                    "setting up append for writer:{:?}/segment:{:?}",
                    self.id, self.segment
                );
                match raw_client.send_setup_request(&request).await {
                    Ok((reply, connection)) => RetryResult::Success((reply, connection)),
                    Err(e) => {
                        warn!("failed to setup append using rawclient due to {:?}", e);
                        RetryResult::Retry(e)
                    }
                }
            })
            .await;

            let mut connection = match result {
                Ok((reply, connection)) => match reply {
                    Replies::AppendSetup(cmd) => {
                        debug!(
                            "append setup completed for writer:{:?}/segment:{:?}",
                            self.id, self.segment
                        );
                        self.ack(cmd.last_event_number);
                        connection
                    }
                    _ => {
                        warn!("append setup failed due to {:?}", reply);
                        return Err(SegmentWriterError::WrongReply {
                            expected: String::from("AppendSetup"),
                            actual: reply,
                        });
                    }
                },
                Err(e) => return Err(SegmentWriterError::RetryRawClient { err: e }),
            };

<<<<<<< HEAD
            let (mut r, w) = connection.split();
            self.connection = Some(w);

            let segment = self.segment.clone();
            let sender = self.sender.clone();
            // spins up a connection listener that keeps listening on the connection
            let listener_id = r.get_id();
            tokio::spawn(async move {
                loop {
                    select! {
                        _ = &mut oneshot_rx => {
                            debug!("shut down connection listener {:?}", listener_id);
                            break;
                        }
                        result = r.read() => {
                            let reply = match result {
                                Ok(reply) => reply,
                                Err(e) => {
                                    warn!("connection failed to read data back from segmentstore due to {:?}, closing listener task {:?}", e, listener_id);
                                    let result = sender
                                        .send((Incoming::ConnectionFailure(ConnectionFailure {
                                            segment: segment.clone(),
                                            connection_id: r.get_id(),
                                        }), 0)).await;
                                    if let Err(e) = result {
                                        error!("failed to send connectionFailure signal to reactor {:?}", e);
                                    }
                                    break;
                                }
                            };
                            let res = sender
                                .send((Incoming::ServerReply(ServerReply {
                                    segment: segment.clone(),
                                    reply,
                                }), 0))
                                .await;

                            if let Err(e) = res {
                                error!("connection read data from segmentstore but failed to send reply back to reactor due to {:?}",e);
                                break;
                            }
                        }
                    }
                }
                info!("listener task shut down {:?}", listener_id);
            });
            info!("finished setting up connection");
            Ok(())
        }.instrument(span).await
=======
            let (r, w) = connection.split();
            self.connection = Some(w);

            // spins up a connection listener that keeps listening on the connection
            self.spawn_listener_task(r, oneshot_rx);
            info!("finished setting up connection");
            Ok(())
        }
        .instrument(span)
        .await
    }

    fn spawn_listener_task(&self, mut r: ClientConnectionReadHalf, mut oneshot_rx: oneshot::Receiver<bool>) {
        let segment = self.segment.clone();
        let sender = self.sender.clone();
        let listener_id = r.get_id();
        let writer_id = self.id;

        tokio::spawn(async move {
            loop {
                select! {
                    _ = &mut oneshot_rx => {
                        debug!("shut down connection listener {:?}", listener_id);
                        break;
                    }
                    result = r.read() => {
                        let reply = match result {
                            Ok(reply) => reply,
                            Err(e) => {
                                warn!("connection failed to read data back from segmentstore due to {:?}, closing listener task {:?}", e, listener_id);
                                let result = sender
                                    .send((Incoming::Reconnect(WriterInfo {
                                        segment: segment.clone(),
                                        connection_id: r.get_id(),
                                        writer_id,
                                    }), 0)).await;
                                if let Err(e) = result {
                                    error!("failed to send connectionFailure signal to reactor {:?}", e);
                                }
                                break;
                            }
                        };
                        let res = sender
                            .send((Incoming::ServerReply(ServerReply {
                                segment: segment.clone(),
                                reply,
                            }), 0))
                            .await;

                        if let Err(e) = res {
                            error!("connection read data from segmentstore but failed to send reply back to reactor due to {:?}",e);
                            break;
                        }
                    }
                }
            }
            info!("listener task shut down {:?}", listener_id);
        });
>>>>>>> 730b3923
    }

    /// Adds the event to the pending list
    /// then writes the pending list if the inflight list is empty.
    pub(crate) async fn write(
        &mut self,
        event: PendingEvent,
        cap_guard: CapacityGuard,
    ) -> Result<(), SegmentWriterError> {
<<<<<<< HEAD
        self.event_num += 1;
        let append = Append {
            event_id: self.event_num,
            event,
            cap_guard,
        };
        self.add_pending(append);
=======
        self.add_pending(event, cap_guard);
>>>>>>> 730b3923
        self.write_pending_events().await
    }

    /// Adds the event to the pending list
<<<<<<< HEAD
    pub(crate) fn add_pending(&mut self, append: Append) {
        self.pending.push_back(append);
=======
    pub(crate) fn add_pending(&mut self, event: PendingEvent, cap_guard: CapacityGuard) {
        self.event_num += 1;
        self.pending.push_back(Append {
            event_id: self.event_num,
            event,
            cap_guard,
        });
>>>>>>> 730b3923
    }

    /// Writes the pending events to the server. It will grab at most MAX_WRITE_SIZE of data
    /// from the pending list and send them to the server. Those events will be moved to inflight list waiting to be acked.
    pub(crate) async fn write_pending_events(&mut self) -> Result<(), SegmentWriterError> {
        if !self.inflight.is_empty() || self.pending.is_empty() {
            return Ok(());
        }

        let mut total_size = 0;
        let mut to_send = vec![];
        let mut event_count = 0;
        // conditional append
        let conditional = self.pending.front().unwrap().event.conditional_offset.is_some();
        let mut offset: i64 = -1;

        while let Some(append) = self.pending.pop_front() {
            assert!(
                append.event.data.len() <= SegmentWriter::MAX_WRITE_SIZE as usize,
                "event size {} must be under {}",
                append.event.data.len(),
                SegmentWriter::MAX_WRITE_SIZE
            );
            if append.event.data.len() + to_send.len() <= SegmentWriter::MAX_WRITE_SIZE as usize
                && event_count < SegmentWriter::MAX_EVENTS as usize
<<<<<<< HEAD
                && conditional == append.event.conditional_offset.is_some()
=======
>>>>>>> 730b3923
            {
                if conditional {
                    let event_offset = append.event.conditional_offset.as_ref().unwrap().to_owned();
                    if offset == -1 {
                        // first conditional append
                        offset = event_offset + append.event.data.len() as i64;
                    } else if offset != event_offset {
                        // next conditional append does not depend on the previous one to succeed,
                        // do not send them in one event.
                        self.pending.push_front(append);
                        break;
                    } else {
                        offset += append.event.data.len() as i64;
                    }
                }
                event_count += 1;
                total_size += append.event.data.len();
                to_send.extend(&append.event.data);
                self.inflight.push_back(append);
            } else {
                self.pending.push_front(append);
                break;
            }
        }

        debug!(
            "flushing {} events of total size {} to segment {:?} based on offset {:?}; event segment writer id {:?}/connection id: {:?}",
            event_count,
            to_send.len(),
            self.segment.to_string(),
            self.inflight.front().as_ref().unwrap().event.conditional_offset,
            self.id,
            self.connection.as_ref().expect("must have connection").get_id(),
        );
<<<<<<< HEAD

        let request = if let Some(offset) = self.inflight.front().unwrap().event.conditional_offset {
            Requests::ConditionalAppend(ConditionalAppendCommand {
                writer_id: self.id.0,
                event_number: self.inflight.back().expect("last event").event_id,
                expected_offset: offset,
                data: to_send,
                request_id: get_request_id(),
            })
        } else {
            Requests::AppendBlockEnd(AppendBlockEndCommand {
                writer_id: self.id.0,
                size_of_whole_events: total_size as i32,
                data: to_send,
                num_event: self.inflight.len() as i32,
                last_event_number: self.inflight.back().expect("last event").event_id,
                request_id: get_request_id(),
            })
        };
=======
        let request = Requests::AppendBlockEnd(AppendBlockEndCommand {
            writer_id: self.id.0,
            size_of_whole_events: total_size as i32,
            data: to_send,
            num_event: self.inflight.len() as i32,
            last_event_number: self.inflight.back().expect("last event").event_id,
            request_id: get_request_id(),
        });
>>>>>>> 730b3923

        let writer = self.connection.as_mut().expect("must have connection");
        writer.write(&request).await.context(SegmentWriting {})?;

        update!(ClientMetrics::ClientAppendBlockSize, total_size as u64, "Segment Writer Id" => self.id.to_string());
        update!(
            ClientMetrics::ClientOutstandingAppendCount,
            self.pending.len() as u64,
            "Segment Writer Id" => self.id.to_string()
        );
        Ok(())
    }

    /// Acks inflight events. It will send the reply from server back to the caller using oneshot.
    pub(crate) fn ack(&mut self, event_id: i64) {
        // no events need to ack
        if self.inflight.is_empty() {
            return;
        }

        // event id is i64::MIN if no event acked for appendsetup
        if event_id < 0 {
            return;
        }

        loop {
            let acked = self.inflight.front().expect("must not be empty");

            // event has been acked before, it must be caused by reconnection
            if event_id < acked.event_id {
                return;
            }

            let acked = self.inflight.pop_front().expect("must have");
            if acked.event.oneshot_sender.send(Result::Ok(())).is_err() {
                trace!(
                    "failed to send ack back to caller using oneshot due to Receiver dropped: event id {:?}",
                    acked.event_id
                );
            }

            // ack up to event id
            if acked.event_id == event_id {
                break;
            }
        }
    }

    /// Gets the unacked events. Notice that it will pass the ownership
    /// of the unacked events to the caller, which means this method can only be called once.
    pub(crate) fn get_unacked_events(&mut self) -> Vec<Append> {
        let mut ret = vec![];
        while let Some(append) = self.inflight.pop_front() {
            ret.push(append);
        }
        while let Some(append) = self.pending.pop_front() {
            ret.push(append);
        }
        ret
    }

    /// Reconnect will not exist until this writer has been successfully connected to the right host.
    ///
    /// It does the following steps:
    /// 1. sets up a new connection
    /// 2. puts inflight events back to the pending list
    /// 3. writes pending data to the server
    ///
    /// If error occurs during any one of the steps above, redo the reconnect from step 1.
    pub(crate) async fn reconnect(&mut self, factory: &ClientFactory) {
<<<<<<< HEAD
        loop {
            debug!("Reconnecting segment writer {:?}", self.id);
            // setup the connection
            let setup_res = self.setup_connection(factory).await;
            if setup_res.is_err() {
                continue;
            }
=======
        debug!("Reconnecting segment writer {:?}", self.id);
        let connection_id = if let Some(ref write_half) = self.connection {
            write_half.get_id()
        } else {
            panic!("should always have connection here");
        };
>>>>>>> 730b3923

        // setup the connection
        let setup_res = self.setup_connection(factory).await;
        if setup_res.is_err() {
            self.sender
                .send((
                    Incoming::Reconnect(WriterInfo {
                        segment: self.segment.clone(),
                        connection_id,
                        writer_id: self.id,
                    }),
                    0,
                ))
                .await
                .expect("send reconnect signal to reactor");
            return;
        }

        while self.inflight.back().is_some() {
            self.pending
                .push_front(self.inflight.pop_back().expect("must have event"));
        }

        // flush any pending events
        let flush_res = self.write_pending_events().await;
        if flush_res.is_err() {
            self.sender
                .send((
                    Incoming::Reconnect(WriterInfo {
                        segment: self.segment.clone(),
                        connection_id,
                        writer_id: self.id,
                    }),
                    0,
                ))
                .await
                .expect("send reconnect signal to reactor");
        }
    }

    /// Force delegation token provider to refresh.
    pub(crate) fn signal_delegation_token_expiry(&self) {
        self.delegation_token_provider.signal_token_expiry()
    }

    /// Fails event that has id bigger than or equal to the given event id.
    pub(crate) fn fail_events_upon_conditional_check_failure(&mut self, event_id: i64) {
        // remove failed append from inflight list
        while let Some(append) = self.inflight.pop_back() {
            if append.event_id >= event_id {
                let _res = append
                    .event
                    .oneshot_sender
                    .send(Result::Err(SegmentWriterError::ConditionalCheckFailed {}));
            } else {
                self.inflight.push_back(append);
                break;
            }
        }

        // clear pending list
        while let Some(append) = self.pending.pop_back() {
            let _res = append
                .event
                .oneshot_sender
                .send(Result::Err(SegmentWriterError::ConditionalCheckFailed {}));
        }
    }
}

impl fmt::Debug for SegmentWriter {
    fn fmt(&self, f: &mut fmt::Formatter<'_>) -> fmt::Result {
        f.debug_struct("SegmentWriter")
            .field("segment writer id", &self.id)
            .field("segment", &self.segment)
            .field(
                "connection",
                &match &self.connection {
                    Some(w) => format!("WritingClientConnection is {:?}", w),
                    None => "doesn't have connection".to_owned(),
                },
            )
            .field(
                "inflight",
                &format!("number of inflight events is {}", &self.inflight.len()),
            )
            .field(
                "pending",
                &format!("number of pending events is {}", &self.pending.len()),
            )
            .field("current event_number", &self.event_num)
            .finish()
    }
}

pub(crate) struct Append {
    pub(crate) event_id: i64,
    pub(crate) event: PendingEvent,
    pub(crate) cap_guard: CapacityGuard,
<<<<<<< HEAD
=======
}

#[derive(Debug)]
struct WriteHalfConnectionWrapper {
    write_half: ClientConnectionWriteHalf,
    // whether to close the reactor after merging the write half and read half
    close_reactor: bool,
>>>>>>> 730b3923
}

#[cfg(test)]
pub(crate) mod test {
    use super::*;
    use pravega_rust_client_channel::{create_channel, ChannelReceiver};
    use pravega_rust_client_config::connection_type::{ConnectionType, MockType};
    use pravega_rust_client_config::ClientConfigBuilder;
    use tokio::sync::oneshot;

    type EventHandle = oneshot::Receiver<Result<(), SegmentWriterError>>;

    #[test]
    fn test_segment_writer_happy_write() {
        // set up segment writer
        let mut rt = tokio::runtime::Runtime::new().unwrap();
        let (mut segment_writer, mut sender, mut receiver, factory) = create_segment_writer(MockType::Happy);

        // test set up connection
        let result = rt.block_on(segment_writer.setup_connection(&factory));
        assert!(result.is_ok());

        // write data using mock connection
        let (event, guard, event_handle1) = rt.block_on(create_event(512, &mut sender, &mut receiver));
        let (reply, cap_guard) = rt
            .block_on(async {
                segment_writer.write(event, guard).await.expect("write data");
                return receiver.recv().await;
            })
            .expect("receive DataAppend from segment writer");

        assert_eq!(cap_guard.size, 0);
        assert_eq!(segment_writer.event_num, 1);
        assert_eq!(segment_writer.inflight.len(), 1);
        assert!(segment_writer.pending.is_empty());

        let (event, guard, event_handle2) = rt.block_on(create_event(512, &mut sender, &mut receiver));
        rt.block_on(segment_writer.write(event, guard))
            .expect("write data");

        assert_eq!(segment_writer.event_num, 2);
        assert_eq!(segment_writer.inflight.len(), 1);
        assert_eq!(segment_writer.pending.len(), 1);
        ack_server_reply(reply, &mut segment_writer);
        rt.block_on(segment_writer.write_pending_events())
            .expect("write data");
        let (reply, cap_guard) = rt
            .block_on(receiver.recv())
            .expect("receive DataAppend from segment writer");
        ack_server_reply(reply, &mut segment_writer);

        assert_eq!(cap_guard.size, 0);
        assert!(segment_writer.inflight.is_empty());
        assert!(segment_writer.pending.is_empty());

        let caller_reply = rt.block_on(event_handle1).expect("caller receive reply");
        assert!(caller_reply.is_ok());
        let caller_reply = rt.block_on(event_handle2).expect("caller receive reply");
        assert!(caller_reply.is_ok());
    }

    #[test]
    fn test_segment_writer_reply_error() {
        // set up segment writer
        let mut rt = tokio::runtime::Runtime::new().unwrap();
        let (mut segment_writer, mut sender, mut receiver, factory) =
            create_segment_writer(MockType::SegmentIsSealed);

        // test set up connection
        let result = rt.block_on(segment_writer.setup_connection(&factory));
        assert!(result.is_ok());

        // write data using mock connection to a sealed segment
        let (event, guard, _event_handle) = rt.block_on(create_event(512, &mut sender, &mut receiver));
        let (reply, cap_guard) = rt
            .block_on(async {
                segment_writer.write(event, guard).await.expect("write data");
                receiver.recv().await
            })
            .expect("receive DataAppend from segment writer");
        assert_eq!(cap_guard.size, 0);

        let result = if let Incoming::ServerReply(server) = reply {
            if let Replies::SegmentIsSealed(_cmd) = server.reply {
                true
            } else {
                false
            }
        } else {
            false
        };
        assert!(result);
    }

    // helper function section
    pub(crate) fn create_segment_writer(
        mock: MockType,
    ) -> (
        SegmentWriter,
        ChannelSender<Incoming>,
        ChannelReceiver<Incoming>,
        ClientFactory,
    ) {
        let segment = ScopedSegment::from("testScope/testStream/0");
        let config = ClientConfigBuilder::default()
            .connection_type(ConnectionType::Mock(mock))
            .controller_uri(PravegaNodeUri::from("127.0.0.1:9091".to_string()))
            .mock(true)
            .build()
            .unwrap();
        let factory = ClientFactory::new(config);
        let (sender, receiver) = create_channel(1024);
        let delegation_token_provider = DelegationTokenProvider::new(ScopedStream::from(&segment));
        (
            SegmentWriter::new(
                segment,
                sender.clone(),
                factory.get_config().retry_policy,
                Arc::new(delegation_token_provider),
            ),
            sender,
            receiver,
            factory,
        )
    }

    async fn create_event(
        size: usize,
        sender: &mut ChannelSender<Incoming>,
        receiver: &mut ChannelReceiver<Incoming>,
    ) -> (PendingEvent, CapacityGuard, EventHandle) {
        let (oneshot_sender, oneshot_receiver) = tokio::sync::oneshot::channel();
        let event = PendingEvent::new(Some("routing_key".into()), vec![1; size], None, oneshot_sender)
            .expect("create pending event");
        sender.send((Incoming::AppendEvent(event), 512)).await.unwrap();
        let (event, guard) = receiver.recv().await.unwrap();
        if let Incoming::AppendEvent(e) = event {
            (e, guard, oneshot_receiver)
        } else {
            panic!("wrong type");
        }
    }

    fn ack_server_reply(reply: Incoming, writer: &mut SegmentWriter) {
        let result = if let Incoming::ServerReply(server) = reply {
            if let Replies::DataAppended(cmd) = server.reply {
                writer.ack(cmd.event_number);
                true
            } else {
                false
            }
        } else {
            false
        };
        assert!(result);
    }
}<|MERGE_RESOLUTION|>--- conflicted
+++ resolved
@@ -104,16 +104,8 @@
         // span.enter doesn't work for async code https://docs.rs/tracing/0.1.17/tracing/span/struct.Span.html#in-asynchronous-code
         async {
             info!("setting up connection for segment writer");
-<<<<<<< HEAD
-            // close current listener task
-            let (oneshot_tx, mut oneshot_rx) = oneshot::channel();
-            if let Some(s) = self.connection_listener_handle.take() {
-                let _res = s.send(true);
-            }
-=======
             // close current listener task by dropping the sender, receiver will automatically closes
             let (oneshot_tx, oneshot_rx) = oneshot::channel();
->>>>>>> 730b3923
             self.connection_listener_handle = Some(oneshot_tx);
 
             // get endpoint
@@ -173,58 +165,6 @@
                 },
                 Err(e) => return Err(SegmentWriterError::RetryRawClient { err: e }),
             };
-
-<<<<<<< HEAD
-            let (mut r, w) = connection.split();
-            self.connection = Some(w);
-
-            let segment = self.segment.clone();
-            let sender = self.sender.clone();
-            // spins up a connection listener that keeps listening on the connection
-            let listener_id = r.get_id();
-            tokio::spawn(async move {
-                loop {
-                    select! {
-                        _ = &mut oneshot_rx => {
-                            debug!("shut down connection listener {:?}", listener_id);
-                            break;
-                        }
-                        result = r.read() => {
-                            let reply = match result {
-                                Ok(reply) => reply,
-                                Err(e) => {
-                                    warn!("connection failed to read data back from segmentstore due to {:?}, closing listener task {:?}", e, listener_id);
-                                    let result = sender
-                                        .send((Incoming::ConnectionFailure(ConnectionFailure {
-                                            segment: segment.clone(),
-                                            connection_id: r.get_id(),
-                                        }), 0)).await;
-                                    if let Err(e) = result {
-                                        error!("failed to send connectionFailure signal to reactor {:?}", e);
-                                    }
-                                    break;
-                                }
-                            };
-                            let res = sender
-                                .send((Incoming::ServerReply(ServerReply {
-                                    segment: segment.clone(),
-                                    reply,
-                                }), 0))
-                                .await;
-
-                            if let Err(e) = res {
-                                error!("connection read data from segmentstore but failed to send reply back to reactor due to {:?}",e);
-                                break;
-                            }
-                        }
-                    }
-                }
-                info!("listener task shut down {:?}", listener_id);
-            });
-            info!("finished setting up connection");
-            Ok(())
-        }.instrument(span).await
-=======
             let (r, w) = connection.split();
             self.connection = Some(w);
 
@@ -283,7 +223,6 @@
             }
             info!("listener task shut down {:?}", listener_id);
         });
->>>>>>> 730b3923
     }
 
     /// Adds the event to the pending list
@@ -293,25 +232,11 @@
         event: PendingEvent,
         cap_guard: CapacityGuard,
     ) -> Result<(), SegmentWriterError> {
-<<<<<<< HEAD
-        self.event_num += 1;
-        let append = Append {
-            event_id: self.event_num,
-            event,
-            cap_guard,
-        };
-        self.add_pending(append);
-=======
         self.add_pending(event, cap_guard);
->>>>>>> 730b3923
         self.write_pending_events().await
     }
 
     /// Adds the event to the pending list
-<<<<<<< HEAD
-    pub(crate) fn add_pending(&mut self, append: Append) {
-        self.pending.push_back(append);
-=======
     pub(crate) fn add_pending(&mut self, event: PendingEvent, cap_guard: CapacityGuard) {
         self.event_num += 1;
         self.pending.push_back(Append {
@@ -319,7 +244,6 @@
             event,
             cap_guard,
         });
->>>>>>> 730b3923
     }
 
     /// Writes the pending events to the server. It will grab at most MAX_WRITE_SIZE of data
@@ -345,10 +269,7 @@
             );
             if append.event.data.len() + to_send.len() <= SegmentWriter::MAX_WRITE_SIZE as usize
                 && event_count < SegmentWriter::MAX_EVENTS as usize
-<<<<<<< HEAD
                 && conditional == append.event.conditional_offset.is_some()
-=======
->>>>>>> 730b3923
             {
                 if conditional {
                     let event_offset = append.event.conditional_offset.as_ref().unwrap().to_owned();
@@ -383,7 +304,6 @@
             self.id,
             self.connection.as_ref().expect("must have connection").get_id(),
         );
-<<<<<<< HEAD
 
         let request = if let Some(offset) = self.inflight.front().unwrap().event.conditional_offset {
             Requests::ConditionalAppend(ConditionalAppendCommand {
@@ -403,16 +323,6 @@
                 request_id: get_request_id(),
             })
         };
-=======
-        let request = Requests::AppendBlockEnd(AppendBlockEndCommand {
-            writer_id: self.id.0,
-            size_of_whole_events: total_size as i32,
-            data: to_send,
-            num_event: self.inflight.len() as i32,
-            last_event_number: self.inflight.back().expect("last event").event_id,
-            request_id: get_request_id(),
-        });
->>>>>>> 730b3923
 
         let writer = self.connection.as_mut().expect("must have connection");
         writer.write(&request).await.context(SegmentWriting {})?;
@@ -483,22 +393,12 @@
     ///
     /// If error occurs during any one of the steps above, redo the reconnect from step 1.
     pub(crate) async fn reconnect(&mut self, factory: &ClientFactory) {
-<<<<<<< HEAD
-        loop {
-            debug!("Reconnecting segment writer {:?}", self.id);
-            // setup the connection
-            let setup_res = self.setup_connection(factory).await;
-            if setup_res.is_err() {
-                continue;
-            }
-=======
         debug!("Reconnecting segment writer {:?}", self.id);
         let connection_id = if let Some(ref write_half) = self.connection {
             write_half.get_id()
         } else {
             panic!("should always have connection here");
         };
->>>>>>> 730b3923
 
         // setup the connection
         let setup_res = self.setup_connection(factory).await;
@@ -598,16 +498,6 @@
     pub(crate) event_id: i64,
     pub(crate) event: PendingEvent,
     pub(crate) cap_guard: CapacityGuard,
-<<<<<<< HEAD
-=======
-}
-
-#[derive(Debug)]
-struct WriteHalfConnectionWrapper {
-    write_half: ClientConnectionWriteHalf,
-    // whether to close the reactor after merging the write half and read half
-    close_reactor: bool,
->>>>>>> 730b3923
 }
 
 #[cfg(test)]
