//
// Copyright (c) Dell Inc., or its subsidiaries. All Rights Reserved.
//
// Licensed under the Apache License, Version 2.0 (the "License");
// you may not use this file except in compliance with the License.
// You may obtain a copy of the License at
//
// http://www.apache.org/licenses/LICENSE-2.0
//

use std::collections::{BTreeMap, HashMap};

use crate::get_random_f64;
use pravega_rust_client_channel::ChannelSender;
use tracing::{debug, warn};

use pravega_rust_client_shared::*;

use crate::client_factory::ClientFactory;
use crate::reactor::event::Incoming;
use crate::reactor::segment_writer::{Append, SegmentWriter};
use pravega_rust_client_auth::DelegationTokenProvider;
use std::sync::Arc;

pub(crate) struct SegmentSelector {
    /// The stream of this SegmentSelector.
    pub(crate) stream: ScopedStream,

    /// Maps segment to SegmentWriter.
    pub(crate) writers: HashMap<ScopedSegment, SegmentWriter>,

    /// The current segments in this stream.
    pub(crate) current_segments: StreamSegments,

<<<<<<< HEAD
    /// the sender that sends reply back to Processor
    pub(crate) sender: ChannelSender<Incoming>,
=======
    /// The sender that sends reply back to Reactor.
    pub(crate) sender: Sender<Incoming>,

    /// Client config that contains the retry policy.
    pub(crate) config: ClientConfig,
>>>>>>> 13e9c4af

    /// Access the controller and connection pool.
    pub(crate) factory: ClientFactory,

    /// Delegation token for authentication.
    pub(crate) delegation_token_provider: Arc<DelegationTokenProvider>,
}

impl SegmentSelector {
    pub(crate) async fn new(
        stream: ScopedStream,
        sender: ChannelSender<Incoming>,
        factory: ClientFactory,
    ) -> Self {
        let delegation_token_provider = factory.create_delegation_token_provider(stream.clone()).await;
        SegmentSelector {
            stream,
            writers: HashMap::new(),
            current_segments: StreamSegments::new(BTreeMap::new()),
            sender,
            factory,
            delegation_token_provider: Arc::new(delegation_token_provider),
        }
    }

<<<<<<< HEAD
    pub(crate) async fn initialize(&mut self, segments: StreamSegments) {
        self.current_segments = segments;
=======
    /// Gets all the segments in the stream from controller and creates corresponding
    /// segment writers. Initializes segment writers by setting up connections so that segment
    /// writers are ready to use after initialization.
    pub(crate) async fn initialize(&mut self) {
        self.current_segments = self
            .factory
            .get_controller_client()
            .get_current_segments(&self.stream)
            .await
            .expect("retry failed");
>>>>>>> 13e9c4af
        self.create_missing_writers().await;
    }

    /// Gets a segment writer by providing an optional routing key. The stream at least owns one
    /// segment so this method should always has writer to return.
    pub(crate) fn get_segment_writer(&mut self, routing_key: &Option<String>) -> &mut SegmentWriter {
        let segment = self.get_segment_for_event(routing_key);
        self.writers
            .get_mut(&segment)
            .expect("must have corresponding writer")
    }

    /// Selects a segment using a routing key.
    pub(crate) fn get_segment_for_event(&mut self, routing_key: &Option<String>) -> ScopedSegment {
        if let Some(key) = routing_key {
            self.current_segments.get_segment_for_string(key)
        } else {
            self.current_segments.get_segment(get_random_f64())
        }
    }

    /// Maintains an internal segment-writer mapping. Fetches the successor segments from controller
    /// when a segment is sealed and creates segment writer for the new segments. Returns any inflight
    /// events of the sealed segment so that those could be resend to their successors.
    pub(crate) async fn refresh_segment_event_writers_upon_sealed(
        &mut self,
        sealed_segment: &ScopedSegment,
    ) -> Option<Vec<Append>> {
        let stream_segments_with_predecessors = self
            .factory
            .get_controller_client()
            .get_successors(sealed_segment)
            .await
            .expect("get successors for sealed segment");

        if stream_segments_with_predecessors.is_stream_sealed() {
            None
        } else {
            Some(
                self.update_segments_upon_sealed(stream_segments_with_predecessors, sealed_segment)
                    .await,
            )
        }
    }

    /// Creates event segment writer for the successor segment of the sealed segment and returns
    /// any inflight events.
    pub(crate) async fn update_segments_upon_sealed(
        &mut self,
        successors: StreamSegmentsWithPredecessors,
        sealed_segment: &ScopedSegment,
    ) -> Vec<Append> {
        self.current_segments = self
            .current_segments
            .apply_replacement_range(&sealed_segment.segment, &successors)
            .expect("apply replacement range");
        self.create_missing_writers().await;
        self.writers
            .get_mut(sealed_segment)
            .expect("get writer")
            .get_unacked_events()
    }

    /// Creates any missing segment writers and sets up connections for them.
    #[allow(clippy::map_entry)] // clippy warns about using entry, but async closure is not stable
    pub(crate) async fn create_missing_writers(&mut self) {
        for scoped_segment in self.current_segments.get_segments() {
            if !self.writers.contains_key(&scoped_segment) {
                let mut writer = SegmentWriter::new(
                    scoped_segment.clone(),
                    self.sender.clone(),
                    self.factory.get_config().retry_policy,
                    self.delegation_token_provider.clone(),
                );

                debug!(
                    "writer {:?} created for segment {:?}",
                    writer.id,
                    scoped_segment.to_string()
                );
                if let Err(_e) = writer.setup_connection(&self.factory).await {
                    writer.reconnect(&self.factory).await;
                }
                self.writers.insert(scoped_segment, writer);
            }
        }
    }

<<<<<<< HEAD
    /// resend events
    pub(crate) async fn resend(&mut self, to_resend: Vec<Append>) {
=======
    /// Resends a list of events.
    pub(crate) async fn resend(&mut self, to_resend: Vec<PendingEvent>) {
>>>>>>> 13e9c4af
        for event in to_resend {
            let segment = self.get_segment_for_event(&event.event.routing_key);
            let segment_writer = self.writers.get_mut(&segment).expect("must have writer");
            segment_writer.add_pending(event);
            if let Err(e) = segment_writer.write_pending_events().await {
                warn!(
                    "failed to resend an event due to: {:?}, reconnecting the event segment writer",
                    e
                );
                segment_writer.reconnect(&self.factory).await;
            }
        }
    }

    /// Removes segment writer from the internal map.
    pub(crate) fn remove_segment_event_writer(&mut self, segment: &ScopedSegment) -> Option<SegmentWriter> {
        self.writers.remove(segment)
    }
}

#[cfg(test)]
pub(crate) mod test {
    use super::*;
    use im::HashMap as ImHashMap;
    use ordered_float::OrderedFloat;
    use pravega_rust_client_config::connection_type::{ConnectionType, MockType};
    use pravega_rust_client_config::ClientConfigBuilder;
    use tokio::runtime::Runtime;
    use tokio::sync::mpsc;
    use tokio::sync::mpsc::Receiver;

    #[test]
    fn test_segment_selector() {
        let mut rt = Runtime::new().unwrap();
        let (mut selector, _receiver, _factory) = rt.block_on(create_segment_selector(MockType::Happy));
        rt.block_on(selector.initialize());
        assert_eq!(selector.writers.len(), 2);

        // update successors for sealed segment
        let mut sp = ImHashMap::new();
        let successor1 = SegmentWithRange {
            scoped_segment: ScopedSegment::from("testScope/testStream/2"),
            min_key: OrderedFloat::from(0.0),
            max_key: OrderedFloat::from(0.25),
        };
        let successor2 = SegmentWithRange {
            scoped_segment: ScopedSegment::from("testScope/testStream/3"),
            min_key: OrderedFloat::from(0.25),
            max_key: OrderedFloat::from(0.5),
        };
        let pred = vec![Segment::from(0)];
        sp.insert(successor1.clone(), pred.clone());
        sp.insert(successor2.clone(), pred);

        let replace = vec![successor1, successor2];
        let mut rs = ImHashMap::new();
        rs.insert(Segment::from(0), replace);
        let ssp = StreamSegmentsWithPredecessors {
            segment_with_predecessors: sp,
            replacement_segments: rs,
        };

        let sealed_segment = ScopedSegment::from("testScope/testStream/0");

        let events = rt.block_on(selector.update_segments_upon_sealed(ssp, &sealed_segment));
        assert!(events.is_empty());
        assert_eq!(selector.writers.len(), 4);
    }

    // helper function section
    pub(crate) async fn create_segment_selector(
        mock: MockType,
    ) -> (SegmentSelector, Receiver<Incoming>, ClientFactory) {
        let stream = ScopedStream::from("testScope/testStream");
        let config = ClientConfigBuilder::default()
            .connection_type(ConnectionType::Mock(mock))
            .controller_uri(PravegaNodeUri::from("127.0.0.1:9091".to_string()))
            .mock(true)
            .build()
            .unwrap();
        let factory = ClientFactory::new(config);
        factory
            .get_controller_client()
            .create_scope(&Scope {
                name: "testScope".to_string(),
            })
            .await
            .unwrap();
        factory
            .get_controller_client()
            .create_stream(&StreamConfiguration {
                scoped_stream: stream.clone(),
                scaling: Scaling {
                    scale_type: ScaleType::FixedNumSegments,
                    target_rate: 1,
                    scale_factor: 1,
                    min_num_segments: 2,
                },
                retention: Retention {
                    retention_type: RetentionType::None,
                    retention_param: 0,
                },
            })
            .await
            .unwrap();
        let (sender, receiver) = mpsc::channel(10);
        let delegation_token_provider = DelegationTokenProvider::new(stream.clone());
        (
            SegmentSelector::new(
                stream,
                sender,
                factory.get_config().to_owned(),
                factory.clone(),
                Arc::new(delegation_token_provider),
            ),
            receiver,
            factory,
        )
    }
}<|MERGE_RESOLUTION|>--- conflicted
+++ resolved
@@ -32,16 +32,8 @@
     /// The current segments in this stream.
     pub(crate) current_segments: StreamSegments,
 
-<<<<<<< HEAD
-    /// the sender that sends reply back to Processor
+    /// The sender that sends reply back to Reactor.
     pub(crate) sender: ChannelSender<Incoming>,
-=======
-    /// The sender that sends reply back to Reactor.
-    pub(crate) sender: Sender<Incoming>,
-
-    /// Client config that contains the retry policy.
-    pub(crate) config: ClientConfig,
->>>>>>> 13e9c4af
 
     /// Access the controller and connection pool.
     pub(crate) factory: ClientFactory,
@@ -67,21 +59,10 @@
         }
     }
 
-<<<<<<< HEAD
+    /// Initializes segment writers by setting up connections so that segment
+    /// writers are ready to use after initialization.
     pub(crate) async fn initialize(&mut self, segments: StreamSegments) {
         self.current_segments = segments;
-=======
-    /// Gets all the segments in the stream from controller and creates corresponding
-    /// segment writers. Initializes segment writers by setting up connections so that segment
-    /// writers are ready to use after initialization.
-    pub(crate) async fn initialize(&mut self) {
-        self.current_segments = self
-            .factory
-            .get_controller_client()
-            .get_current_segments(&self.stream)
-            .await
-            .expect("retry failed");
->>>>>>> 13e9c4af
         self.create_missing_writers().await;
     }
 
@@ -170,13 +151,8 @@
         }
     }
 
-<<<<<<< HEAD
-    /// resend events
+    /// Resends a list of events.
     pub(crate) async fn resend(&mut self, to_resend: Vec<Append>) {
-=======
-    /// Resends a list of events.
-    pub(crate) async fn resend(&mut self, to_resend: Vec<PendingEvent>) {
->>>>>>> 13e9c4af
         for event in to_resend {
             let segment = self.get_segment_for_event(&event.event.routing_key);
             let segment_writer = self.writers.get_mut(&segment).expect("must have writer");
