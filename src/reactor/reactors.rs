//
// Copyright (c) Dell Inc., or its subsidiaries. All Rights Reserved.
//
// Licensed under the Apache License, Version 2.0 (the "License");
// you may not use this file except in compliance with the License.
// You may obtain a copy of the License at
//
// http://www.apache.org/licenses/LICENSE-2.0
//

use pravega_rust_client_channel::ChannelReceiver;
use tracing::{debug, error, info, warn};

use pravega_rust_client_shared::*;
use pravega_wire_protocol::wire_commands::Replies;

use crate::client_factory::ClientFactory;
use crate::reactor::event::{Incoming, ServerReply};
use crate::reactor::segment_selector::SegmentSelector;

#[derive(new)]
pub(crate) struct Reactor {}

impl Reactor {
    pub(crate) async fn run(
        mut selector: SegmentSelector,
        mut receiver: ChannelReceiver<Incoming>,
        factory: ClientFactory,
    ) {
<<<<<<< HEAD
        info!("starting stream reactor");
        loop {
            let (event, cap_guard) = receiver.recv().await.expect("sender closed, processor exit");
            match event {
                Incoming::AppendEvent(pending_event) => {
                    let segment = selector.get_segment_for_event(&pending_event.routing_key);
                    let event_segment_writer = selector.writers.get_mut(&segment).expect("must have writer");

                    if let Err(e) = event_segment_writer.write(pending_event, cap_guard).await {
                        warn!("failed to write append to segment due to {:?}, reconnecting", e);
                        event_segment_writer.reconnect(&factory).await;
                    }
                }
                Incoming::ServerReply(server_reply) => {
                    if let Err(e) =
                        StreamReactor::process_server_reply(server_reply, &mut selector, &factory).await
                    {
                        error!("error occurs when processing server reply: {}", e);
                        break;
                    }
=======
        let delegation_token_provider = factory.create_delegation_token_provider(stream.clone()).await;
        let mut selector = SegmentSelector::new(
            stream,
            sender,
            factory.get_config().to_owned(),
            factory.clone(),
            Arc::new(delegation_token_provider),
        );
        // get the current segments and create corresponding event segment writers
        selector.initialize().await;
        info!("starting reactor");
        while Reactor::run_once(&mut selector, &mut receiver, &factory)
            .await
            .is_ok()
        {}
        info!("reactor is closed");
    }

    async fn run_once(
        selector: &mut SegmentSelector,
        receiver: &mut Receiver<Incoming>,
        factory: &ClientFactory,
    ) -> Result<(), &'static str> {
        let event = receiver.recv().await.expect("sender closed, processor exit");
        match event {
            Incoming::AppendEvent(pending_event) => {
                let event_segment_writer = selector.get_segment_writer(&pending_event.routing_key);

                if let Err(e) = event_segment_writer.write(pending_event).await {
                    warn!("failed to write append to segment due to {:?}, reconnecting", e);
                    event_segment_writer.reconnect(factory).await;
>>>>>>> 13e9c4af
                }
                Ok(())
            }
            Incoming::ServerReply(server_reply) => {
                if let Err(e) = Reactor::process_server_reply(server_reply, selector, factory).await {
                    error!("failed to process server reply due to {:?}", e);
                    Err(e)
                } else {
                    Ok(())
                }
            }
            Incoming::ConnectionFailure(connection_failure) => {
                let writer = selector
                    .writers
                    .get_mut(&connection_failure.segment)
                    .expect("must have writer");
                writer.reconnect(factory).await;
                Ok(())
            }
        }
    }

    async fn process_server_reply(
        server_reply: ServerReply,
        selector: &mut SegmentSelector,
        factory: &ClientFactory,
    ) -> Result<(), &'static str> {
        // it should always have writer because writer will
        // not be removed until it receives SegmentSealed reply
        let writer = selector
            .writers
            .get_mut(&server_reply.segment)
            .expect("should always be able to get event segment writer");
        match server_reply.reply {
            Replies::DataAppended(cmd) => {
                debug!(
                    "data appended for writer {:?}, latest event id is: {:?}",
                    writer.id, cmd.event_number
                );
                writer.ack(cmd.event_number);
                if let Err(e) = writer.write_pending_events().await {
                    warn!(
                        "writer {:?} failed to flush data to segment {:?} due to {:?}, reconnecting",
                        writer.id, writer.segment, e
                    );
                    writer.reconnect(factory).await;
                }
                Ok(())
            }

            Replies::SegmentIsSealed(cmd) => {
                debug!(
                    "segment {:?} sealed: stack trace {}",
                    cmd.segment, cmd.server_stack_trace
                );
                let segment = ScopedSegment::from(&*cmd.segment);
                if let Some(inflight) = selector.refresh_segment_event_writers_upon_sealed(&segment).await {
                    selector.resend(inflight).await;
                    selector.remove_segment_event_writer(&segment);
                    Ok(())
                } else {
                    Err("Stream is sealed")
                }
            }

            Replies::NoSuchSegment(cmd) => {
                debug!(
                    "no such segment {:?} due to segment truncation: stack trace {}",
                    cmd.segment, cmd.server_stack_trace
                );
                let segment = ScopedSegment::from(&*cmd.segment);
                if let Some(inflight) = selector.refresh_segment_event_writers_upon_sealed(&segment).await {
                    selector.resend(inflight).await;
                    selector.remove_segment_event_writer(&segment);
                    Ok(())
                } else {
                    Err("Stream is sealed")
                }
            }

            Replies::WrongHost(cmd) => {
                warn!(
                    "wrong host {:?} : stack trace {}",
                    cmd.segment, cmd.server_stack_trace
                );
                // reconnect will try to set up connection using updated endpoint
                writer.reconnect(factory).await;
                Ok(())
            }

            _ => {
                error!(
                    "receive unexpected reply {:?}, closing stream reactor",
                    server_reply.reply
                );
                Err("Unexpected reply")
            }
        }
    }
<<<<<<< HEAD
=======
}

#[cfg(test)]
pub(crate) mod test {
    use super::*;
    use crate::error::*;
    use crate::reactor::event::PendingEvent;
    use crate::reactor::segment_selector::test::create_segment_selector;
    use crate::reactor::segment_writer::SegmentWriter;
    use pravega_rust_client_config::connection_type::MockType;
    use tokio::sync::oneshot;

    type EventHandle = oneshot::Receiver<Result<(), SegmentWriterError>>;

    #[test]
    fn test_reactor_happy_run() {
        let mut rt = tokio::runtime::Runtime::new().unwrap();
        let (mut selector, mut receiver, factory) = rt.block_on(create_segment_selector(MockType::Happy));

        // initialize segment selector
        rt.block_on(selector.initialize());
        assert_eq!(selector.writers.len(), 2);

        // write data once and reactor should ack
        rt.block_on(write_once_for_selector(&mut selector, 512));
        let result = rt.block_on(Reactor::run_once(&mut selector, &mut receiver, &factory));
        assert!(result.is_ok());
    }

    #[test]
    fn test_reactor_wrong_host() {
        let mut rt = tokio::runtime::Runtime::new().unwrap();
        let (mut selector, mut receiver, factory) = rt.block_on(create_segment_selector(MockType::WrongHost));

        // initialize segment selector
        rt.block_on(selector.initialize());
        assert_eq!(selector.writers.len(), 2);

        // write data once, should get wrong host reply and writer should retry
        rt.block_on(write_once_for_selector(&mut selector, 512));
        let result = rt.block_on(Reactor::run_once(&mut selector, &mut receiver, &factory));
        assert!(result.is_ok());
    }

    #[test]
    fn test_reactor_stream_is_sealed() {
        let mut rt = tokio::runtime::Runtime::new().unwrap();
        let (mut selector, mut receiver, factory) =
            rt.block_on(create_segment_selector(MockType::SegmentIsSealed));

        // initialize segment selector
        rt.block_on(selector.initialize());
        assert_eq!(selector.writers.len(), 2);

        // write data once, should get segment sealed and reactor will fetch successors to continue
        rt.block_on(write_once_for_selector(&mut selector, 512));
        let result = rt.block_on(Reactor::run_once(&mut selector, &mut receiver, &factory));
        assert!(result.is_err());
    }

    // helper function section
    async fn write_once_for_selector(
        selector: &mut SegmentSelector,
        size: usize,
    ) -> oneshot::Receiver<Result<(), SegmentWriterError>> {
        let (oneshot_sender, oneshot_receiver) = tokio::sync::oneshot::channel();
        let event = PendingEvent::new(Some("routing_key".into()), vec![1; size], oneshot_sender)
            .expect("create pending event");
        let writer = selector.get_segment_writer(&event.routing_key);
        writer.write(event).await.expect("write data");
        oneshot_receiver
    }

    async fn write_once(
        writer: &mut SegmentWriter,
        size: usize,
    ) -> oneshot::Receiver<Result<(), SegmentWriterError>> {
        let (oneshot_sender, oneshot_receiver) = tokio::sync::oneshot::channel();
        let event = PendingEvent::new(Some("routing_key".into()), vec![1; size], oneshot_sender)
            .expect("create pending event");
        writer.write(event).await.expect("write data");
        oneshot_receiver
    }

    fn create_event(size: usize) -> (PendingEvent, EventHandle) {
        let (oneshot_sender, oneshot_receiver) = tokio::sync::oneshot::channel();
        let event = PendingEvent::new(Some("routing_key".into()), vec![1; size], oneshot_sender)
            .expect("create pending event");
        (event, oneshot_receiver)
    }
>>>>>>> 13e9c4af
}<|MERGE_RESOLUTION|>--- conflicted
+++ resolved
@@ -27,38 +27,6 @@
         mut receiver: ChannelReceiver<Incoming>,
         factory: ClientFactory,
     ) {
-<<<<<<< HEAD
-        info!("starting stream reactor");
-        loop {
-            let (event, cap_guard) = receiver.recv().await.expect("sender closed, processor exit");
-            match event {
-                Incoming::AppendEvent(pending_event) => {
-                    let segment = selector.get_segment_for_event(&pending_event.routing_key);
-                    let event_segment_writer = selector.writers.get_mut(&segment).expect("must have writer");
-
-                    if let Err(e) = event_segment_writer.write(pending_event, cap_guard).await {
-                        warn!("failed to write append to segment due to {:?}, reconnecting", e);
-                        event_segment_writer.reconnect(&factory).await;
-                    }
-                }
-                Incoming::ServerReply(server_reply) => {
-                    if let Err(e) =
-                        StreamReactor::process_server_reply(server_reply, &mut selector, &factory).await
-                    {
-                        error!("error occurs when processing server reply: {}", e);
-                        break;
-                    }
-=======
-        let delegation_token_provider = factory.create_delegation_token_provider(stream.clone()).await;
-        let mut selector = SegmentSelector::new(
-            stream,
-            sender,
-            factory.get_config().to_owned(),
-            factory.clone(),
-            Arc::new(delegation_token_provider),
-        );
-        // get the current segments and create corresponding event segment writers
-        selector.initialize().await;
         info!("starting reactor");
         while Reactor::run_once(&mut selector, &mut receiver, &factory)
             .await
@@ -80,7 +48,6 @@
                 if let Err(e) = event_segment_writer.write(pending_event).await {
                     warn!("failed to write append to segment due to {:?}, reconnecting", e);
                     event_segment_writer.reconnect(factory).await;
->>>>>>> 13e9c4af
                 }
                 Ok(())
             }
@@ -180,8 +147,6 @@
             }
         }
     }
-<<<<<<< HEAD
-=======
 }
 
 #[cfg(test)]
@@ -272,5 +237,4 @@
             .expect("create pending event");
         (event, oneshot_receiver)
     }
->>>>>>> 13e9c4af
 }