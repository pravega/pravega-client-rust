--- conflicted
+++ resolved
@@ -35,10 +35,7 @@
 pub(crate) struct WriterInfo {
     pub(crate) segment: ScopedSegment,
     pub(crate) connection_id: Uuid,
-<<<<<<< HEAD
-=======
     pub(crate) writer_id: WriterId,
->>>>>>> 730b3923
 }
 
 #[derive(Debug)]
