--- conflicted
+++ resolved
@@ -396,13 +396,8 @@
     }
 
     /// first add the event to the pending list
-<<<<<<< HEAD
     /// then flush the pending list is the inflight list is empty
     pub(crate) async fn write(&mut self, event: PendingEvent) -> Result<(), EventStreamWriterError> {
-=======
-    /// then flush the pending list if the inflight list is empty
-    pub async fn write(&mut self, event: PendingEvent) -> Result<(), EventStreamWriterError> {
->>>>>>> c7159bbb
         self.add_pending(event);
         self.flush().await
     }
