--- conflicted
+++ resolved
@@ -30,11 +30,7 @@
 
 impl EventStreamWriter {
     pub const MAX_EVENT_SIZE: usize = 8 * 1024 * 1024;
-<<<<<<< HEAD
-    // maximum 64 MB total size of events could be in memory
-=======
     // maximum 16 MB total size of events could be in memory
->>>>>>> 730b3923
     const CHANNEL_CAPACITY: usize = 16 * 1024 * 1024;
 
     pub(crate) fn new(stream: ScopedStream, factory: ClientFactory) -> Self {
@@ -50,13 +46,9 @@
 
         let span = info_span!("StreamReactor", event_stream_writer = %writer_id);
         // tokio::spawn is tied to the factory runtime.
-<<<<<<< HEAD
-        handle.enter(|| tokio::spawn(Reactor::run(selector, rx, factory.clone()).instrument(span)));
-=======
         handle.enter(|| {
             tokio::spawn(Reactor::run(stream, tx.clone(), rx, factory.clone(), None).instrument(span))
         });
->>>>>>> 730b3923
         EventStreamWriter {
             writer_id,
             sender: tx,
