--- conflicted
+++ resolved
@@ -19,11 +19,7 @@
 use snafu::ResultExt;
 use snafu::{ensure, OptionExt, Snafu};
 use std::collections::{HashMap, HashSet};
-<<<<<<< HEAD
-use std::convert::TryFrom;
-=======
 use std::convert::TryInto;
->>>>>>> 05ce59aa
 use std::iter::FromIterator;
 use tracing::{debug, info, warn};
 
@@ -275,41 +271,9 @@
     }
 
     ///
-<<<<<<< HEAD
-    /// Compute the number of segments per reader.
-    ///
-    pub async fn compute_segments_per_reader(&mut self) -> usize {
-        self.sync.fetch_updates().await.expect("should fetch updates");
-        let x = self.sync.get_inner_map(ASSIGNED);
-        let num_of_readers = x.len();
-        let mut num_assigned_segments = 0;
-        for v in x.values() {
-            let segments: HashMap<ScopedSegment, Offset> =
-                deserialize_from(&v.data).expect("deserialize assigned segments");
-            num_assigned_segments += segments.len();
-        }
-        let num_of_segments = num_assigned_segments + self.sync.get_inner_map(UNASSIGNED).len();
-        debug!(
-            " Number of segments {:?} num of readers {:?}",
-            num_of_segments, num_of_readers
-        );
-        let num_segments_per_reader = num_of_segments / num_of_readers;
-        if num_of_segments % num_of_readers == 0 {
-            num_segments_per_reader
-        } else {
-            num_segments_per_reader + 1
-        }
-    }
-
-    ///
-    /// Compute the number of segments per reader.
-    ///
-    pub async fn compute_segments_to_acquire(&mut self, reader: &Reader) -> isize {
-=======
     /// Compute the number of segments to acquire.
     ///
     pub async fn compute_segments_to_acquire_or_release(&mut self, reader: &Reader) -> isize {
->>>>>>> 05ce59aa
         self.sync.fetch_updates().await.expect("should fetch updates");
         let assigned_segment_map = self.sync.get_inner_map(ASSIGNED);
         let num_of_readers = assigned_segment_map.len();
@@ -335,14 +299,9 @@
                 deserialize_from(&v.data).expect("deserialize of assigned segments");
             seg.len()
         });
-<<<<<<< HEAD
-        isize::try_from(expected_segment_count_per_reader).unwrap()
-            - isize::try_from(current_segment_count.unwrap_or_default()).unwrap()
-=======
         let expected: isize = expected_segment_count_per_reader.try_into().unwrap();
         let current: isize = current_segment_count.unwrap_or_default().try_into().unwrap();
         expected - current
->>>>>>> 05ce59aa
     }
 
     /// Returns the list of all segments.
@@ -416,30 +375,6 @@
         } else {
             Ok(None)
         }
-<<<<<<< HEAD
-
-        // naive way to get an unassigned segment
-        let mut segments = unassigned_segments
-            .keys()
-            .map(|k| k.to_owned())
-            .collect::<Vec<ScopedSegment>>();
-
-        let segment = segments.pop().expect("should contain at least one key");
-        let offset = unassigned_segments.get(&segment).expect("get offset");
-
-        assigned_segments.insert(segment.clone(), offset.to_owned());
-
-        table.insert(
-            ASSIGNED.to_owned(),
-            reader.to_string(),
-            "HashMap<ScopedSegment, Offset>".to_owned(),
-            Box::new(assigned_segments),
-        );
-        table.insert_tombstone(UNASSIGNED.to_owned(), segment.to_string())?;
-
-        Ok(Some(segment.to_string()))
-=======
->>>>>>> 05ce59aa
     }
 
     /// Returns the list of segments assigned to the requested reader.
@@ -496,23 +431,6 @@
         let mut assigned_segments = ReaderGroupState::get_reader_owned_segments_from_table(table, reader)?;
         let unassigned_segments = ReaderGroupState::get_unassigned_segments_from_table(table);
 
-<<<<<<< HEAD
-        let mut to_remove_list = assigned_segments
-            .iter()
-            .filter(|&(s, _pos)| *s == *segment)
-            .map(|(s, _pos)| s.to_owned())
-            .collect::<Vec<ScopedSegment>>();
-
-        ensure!(
-            to_remove_list.len() == 1,
-            SyncUpdateError {
-                error_msg: format!(
-                    "Failed to release segment: should contain only one segment {:?} in assigned list but contain {}",
-                    segment,
-                    to_remove_list.len()
-                )
-            }
-=======
         let old_offset = assigned_segments.remove(segment).context(SyncUpdateError {
             error_msg: format!(
                 "Failed to release segment: should contain only one segment {:?} in assigned list but contains none",
@@ -522,7 +440,6 @@
         debug!(
             "Removed segment {:?} from assigned segments, the older offset is {:?}",
             segment, old_offset
->>>>>>> 05ce59aa
         );
         // ensure this segment is not part of unassigned segments.
         ensure!(
@@ -832,7 +749,6 @@
             min_key: OrderedFloat(0.0),
             max_key: OrderedFloat(0.5),
         };
-<<<<<<< HEAD
 
         let mut successor1 = SEGMENT_TEST.clone();
         successor1.segment.number = 2;
@@ -842,17 +758,6 @@
             max_key: OrderedFloat(1.0),
         };
 
-=======
-
-        let mut successor1 = SEGMENT_TEST.clone();
-        successor1.segment.number = 2;
-        let successor1_range = SegmentWithRange {
-            scoped_segment: successor1.clone(),
-            min_key: OrderedFloat(0.5),
-            max_key: OrderedFloat(1.0),
-        };
-
->>>>>>> 05ce59aa
         let mut successors_mapped_to_their_predecessors = im::HashMap::new();
         successors_mapped_to_their_predecessors.insert(
             successor0_range,
