--- conflicted
+++ resolved
@@ -96,26 +96,6 @@
         let metadata_client = handle.block_on(factory.create_segment_metadata_client(segment.clone()));
         let writer_id = WriterId(get_random_u128());
         let stream = ScopedStream::from(&segment);
-<<<<<<< HEAD
-        let mut selector = handle.block_on(SegmentSelector::new(
-            stream.clone(),
-            sender.clone(),
-            factory.clone(),
-        ));
-        let current_segments = handle
-            .block_on(factory.get_controller_client().get_current_segments(&stream))
-            .expect("retry failed to get current segments");
-        // get the current segments and create corresponding segment writers
-        handle.block_on(selector.initialize(current_segments));
-        // get current write offset and set the segment writer to use conditional append
-        let segment_info = handle
-            .block_on(metadata_client.get_segment_info())
-            .expect("retry failed to get segment info");
-
-        let span = info_span!("StreamReactor", event_stream_writer = %writer_id);
-        // tokio::spawn is tied to the factory runtime.
-        handle.enter(|| tokio::spawn(Reactor::run(selector, receiver, factory.clone()).instrument(span)));
-=======
         // get the current segments and create corresponding event segment writers
         let span = info_span!("StreamReactor", event_stream_writer = %writer_id);
         // tokio::spawn is tied to the factory runtime.
@@ -124,7 +104,6 @@
                 Reactor::run(stream, sender.clone(), receiver, factory.clone(), None).instrument(span),
             )
         });
->>>>>>> 730b3923
         ByteStreamWriter {
             writer_id,
             sender,
@@ -169,10 +148,6 @@
     }
 
     async fn write_internal(
-<<<<<<< HEAD
-        &self,
-=======
->>>>>>> 730b3923
         sender: ChannelSender<Incoming>,
         event: Vec<u8>,
     ) -> oneshot::Receiver<Result<(), SegmentWriterError>> {
