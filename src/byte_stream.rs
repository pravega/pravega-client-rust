--- conflicted
+++ resolved
@@ -13,17 +13,11 @@
 use crate::event_stream_writer::EventStreamWriter;
 use crate::get_random_u128;
 use crate::reactor::event::{Incoming, PendingEvent};
-<<<<<<< HEAD
-use crate::reactor::reactors::StreamReactor;
 use crate::reactor::segment_selector::SegmentSelector;
 use crate::segment_metadata::SegmentMetadataClient;
 use crate::segment_reader::{AsyncSegmentReader, AsyncSegmentReaderImpl};
 use pravega_rust_client_channel::{create_channel, ChannelSender};
-=======
 use crate::reactor::reactors::Reactor;
-use crate::segment_metadata::SegmentMetadataClient;
-use crate::segment_reader::{AsyncSegmentReader, AsyncSegmentReaderImpl};
->>>>>>> 13e9c4af
 use pravega_rust_client_shared::{ScopedSegment, ScopedStream, WriterId};
 use std::cmp;
 use std::convert::TryInto;
@@ -96,10 +90,6 @@
 
 impl ByteStreamWriter {
     pub(crate) fn new(segment: ScopedSegment, factory: ClientFactory) -> Self {
-<<<<<<< HEAD
-=======
-        let (sender, receiver) = channel(CHANNEL_CAPACITY);
->>>>>>> 13e9c4af
         let handle = factory.get_runtime_handle();
         let (sender, receiver) = create_channel(CHANNEL_CAPACITY);
         let metadata_client = handle.block_on(factory.create_segment_metadata_client(segment.clone()));
@@ -117,22 +107,8 @@
         handle.block_on(selector.initialize(current_segments));
         let span = info_span!("StreamReactor", event_stream_writer = %writer_id);
         // tokio::spawn is tied to the factory runtime.
-<<<<<<< HEAD
         handle
             .enter(|| tokio::spawn(StreamReactor::run(selector, receiver, factory.clone()).instrument(span)));
-=======
-        handle.enter(|| {
-            tokio::spawn(
-                Reactor::run(
-                    ScopedStream::from(&segment),
-                    sender.clone(),
-                    receiver,
-                    factory.clone(),
-                )
-                .instrument(span),
-            )
-        });
->>>>>>> 13e9c4af
         ByteStreamWriter {
             writer_id,
             sender,
@@ -317,11 +293,7 @@
 mod test {
     use super::*;
     use crate::create_stream;
-<<<<<<< HEAD
-    use pravega_rust_client_config::connection_type::ConnectionType;
-=======
     use pravega_rust_client_config::connection_type::{ConnectionType, MockType};
->>>>>>> 13e9c4af
     use pravega_rust_client_config::ClientConfigBuilder;
     use pravega_rust_client_shared::PravegaNodeUri;
     use tokio::runtime::Runtime;
@@ -402,8 +374,6 @@
         assert_eq!(buf, vec![1; 100]);
     }
 
-<<<<<<< HEAD
-=======
     #[test]
     fn test_byte_stream_seal() {
         let mut rt = Runtime::new().unwrap();
@@ -429,7 +399,6 @@
         assert!(result.is_err());
     }
 
->>>>>>> 13e9c4af
     fn create_reader_and_writer(runtime: &mut Runtime) -> (ByteStreamWriter, ByteStreamReader) {
         let config = ClientConfigBuilder::default()
             .connection_type(ConnectionType::Mock(MockType::Happy))
@@ -438,13 +407,8 @@
             .build()
             .unwrap();
         let factory = ClientFactory::new(config);
-<<<<<<< HEAD
         runtime.block_on(create_stream(&factory, "testScope", "testStream"));
         let segment = ScopedSegment::from("testScope/testStream/0.#epoch.0");
-=======
-        runtime.block_on(create_stream(&factory, "scope", "stream"));
-        let segment = ScopedSegment::from("scope/stream/0");
->>>>>>> 13e9c4af
         let writer = factory.create_byte_stream_writer(segment.clone());
         let reader = factory.create_byte_stream_reader(segment);
         (writer, reader)
