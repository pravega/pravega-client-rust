//
// Copyright (c) Dell Inc., or its subsidiaries. All Rights Reserved.
//
// Licensed under the Apache License, Version 2.0 (the "License");
// you may not use this file except in compliance with the License.
// You may obtain a copy of the License at
//
// http://www.apache.org/licenses/LICENSE-2.0
//

use crate::client_factory::{ClientFactory, ClientFactoryInternal};
use crate::error::*;
use crate::reactor::event::{Incoming, PendingEvent};
use crate::reactor::reactors::SegmentReactor;
use crate::segment_reader::{AsyncSegmentReader, AsyncSegmentReaderImpl};
use pravega_rust_client_shared::ScopedSegment;
use pravega_wire_protocol::client_config::ClientConfig;
use std::io::Error;
use std::io::{ErrorKind, Read, Write};
use std::sync::Arc;
use tokio::runtime::Handle;
use tokio::sync::mpsc::{channel, Sender};
use tokio::sync::oneshot;
<<<<<<< HEAD
use tracing::info_span;
use tracing_futures::Instrument;
=======
use tokio::sync::oneshot::error::TryRecvError;
>>>>>>> fb648d8f
use uuid::Uuid;

const BUFFER_SIZE: usize = 4096;
const CHANNEL_CAPACITY: usize = 100;

pub struct ByteStreamWriter {
    writer_id: Uuid,
    sender: Sender<Incoming>,
    runtime_handle: Handle,
<<<<<<< HEAD
=======
    oneshot_receiver: Option<oneshot::Receiver<Result<(), SegmentWriterError>>>,
>>>>>>> fb648d8f
}

impl Write for ByteStreamWriter {
    fn write(&mut self, buf: &[u8]) -> Result<usize, Error> {
<<<<<<< HEAD
        let mut position = 0;
        while position < buf.len() {
            let advance = if buf.len() - position > PendingEvent::MAX_WRITE_SIZE {
                PendingEvent::MAX_WRITE_SIZE
            } else {
                buf.len() - position
            };
            let mut payload = vec![];
            payload.extend_from_slice(&buf[position..position + advance]);
            let result = self.runtime_handle.block_on(async {
                let oneshot = ByteStreamWriter::write_internal(self.sender.clone(), payload).await;
                oneshot.await
            });
            let reactor_reply = match result {
                Ok(res) => res,
                Err(e) => return Err(Error::new(ErrorKind::Other, format!("Oneshot error: {:?}", e))),
            };

            if let Err(e) = reactor_reply {
                return Err(Error::new(ErrorKind::Other, format!("{:?}", e)));
            } else {
                position += advance;
            }
        }
        Ok(position)
    }

    // write will flush the data internally, there is no need to call flush.
    fn flush(&mut self) -> Result<(), Error> {
        Ok(())
=======
        let oneshot_receiver = self.runtime_handle.block_on(async {
            let mut position = 0;
            let mut oneshot_receiver = loop {
                let advance = std::cmp::min(buf.len() - position, PendingEvent::MAX_WRITE_SIZE);
                let payload = buf[position..position + advance].to_vec();
                let oneshot_receiver = ByteStreamWriter::write_internal(self.sender.clone(), payload).await;
                position += advance;
                if position == buf.len() {
                    break oneshot_receiver;
                }
            };
            match oneshot_receiver.try_recv() {
                // The channel is currently empty
                Err(TryRecvError::Empty) => Ok(Some(oneshot_receiver)),
                Err(e) => Err(Error::new(ErrorKind::Other, format!("oneshot error {:?}", e))),
                Ok(res) => {
                    if let Err(e) = res {
                        Err(Error::new(ErrorKind::Other, format!("{:?}", e)))
                    } else {
                        Ok(None)
                    }
                }
            }
        })?;

        self.oneshot_receiver = oneshot_receiver;
        Ok(buf.len())
    }

    fn flush(&mut self) -> Result<(), Error> {
        if self.oneshot_receiver.is_none() {
            return Ok(());
        }
        let oneshot_receiver = self.oneshot_receiver.take().expect("get oneshot receiver");

        let result = self
            .runtime_handle
            .block_on(oneshot_receiver)
            .map_err(|e| Error::new(ErrorKind::Other, format!("oneshot error {:?}", e)))?;

        if let Err(e) = result {
            Err(Error::new(ErrorKind::Other, format!("{:?}", e)))
        } else {
            Ok(())
        }
>>>>>>> fb648d8f
    }
}

impl ByteStreamWriter {
    pub(crate) fn new(
        segment: ScopedSegment,
        config: ClientConfig,
        factory: Arc<ClientFactoryInternal>,
    ) -> Self {
        let (sender, receiver) = channel(CHANNEL_CAPACITY);
        let handle = factory.get_runtime_handle();
<<<<<<< HEAD
        let writer_id = Uuid::new_v4();
        let span = info_span!("stream reactor", event_stream_writer = %writer_id);
        // tokio::spawn is tied to the factory runtime.
        handle.enter(|| {
            tokio::spawn(
                SegmentReactor::run(segment, sender.clone(), receiver, factory.clone(), config)
                    .instrument(span),
            )
        });
        ByteStreamWriter {
            writer_id,
            sender,
            runtime_handle: handle,
=======
        // tokio::spawn is tied to the factory runtime.
        handle.enter(|| {
            tokio::spawn(SegmentReactor::run(
                segment,
                sender.clone(),
                receiver,
                factory.clone(),
                config,
            ))
        });
        ByteStreamWriter {
            writer_id: Uuid::new_v4(),
            sender,
            runtime_handle: handle,
            oneshot_receiver: None,
>>>>>>> fb648d8f
        }
    }

    async fn write_internal(
        mut sender: Sender<Incoming>,
        event: Vec<u8>,
    ) -> oneshot::Receiver<Result<(), SegmentWriterError>> {
        let (tx, rx) = oneshot::channel();
        if let Some(pending_event) = PendingEvent::without_header(None, event, tx) {
            let append_event = Incoming::AppendEvent(pending_event);
            if let Err(_e) = sender.send(append_event).await {
                let (tx_error, rx_error) = oneshot::channel();
                tx_error
                    .send(Err(SegmentWriterError::SendToProcessor {}))
                    .expect("send error");
                return rx_error;
            }
        }
        rx
    }
}

pub struct ByteStreamReader<'a> {
    reader_id: Uuid,
    reader: AsyncSegmentReaderImpl<'a>,
    offset: i64,
    runtime_handle: Handle,
}

impl Read for ByteStreamReader<'_> {
    fn read(&mut self, buf: &mut [u8]) -> Result<usize, Error> {
        let result = self
            .runtime_handle
            .block_on(self.reader.read(self.offset, buf.len() as i32));
        match result {
            Ok(cmd) => {
                if cmd.end_of_segment {
                    Err(Error::new(ErrorKind::Other, "segment is sealed"))
                } else {
                    self.offset += cmd.data.len() as i64;
                    buf.copy_from_slice(&cmd.data);
                    Ok(cmd.data.len())
                }
            }
            Err(e) => Err(Error::new(ErrorKind::Other, format!("Error: {:?}", e))),
        }
    }
}

impl<'a> ByteStreamReader<'a> {
    pub(crate) fn new(segment: ScopedSegment, factory: &'a ClientFactory) -> Self {
        let handle = factory.get_runtime_handle();
        let async_reader = handle.block_on(factory.create_async_event_reader(segment));
        ByteStreamReader {
            reader_id: Uuid::new_v4(),
            reader: async_reader,
            offset: 0,
            runtime_handle: handle,
        }
    }
}

#[cfg(test)]
mod test {
    #[test]
    fn test() {}
}<|MERGE_RESOLUTION|>--- conflicted
+++ resolved
@@ -21,12 +21,9 @@
 use tokio::runtime::Handle;
 use tokio::sync::mpsc::{channel, Sender};
 use tokio::sync::oneshot;
-<<<<<<< HEAD
 use tracing::info_span;
 use tracing_futures::Instrument;
-=======
 use tokio::sync::oneshot::error::TryRecvError;
->>>>>>> fb648d8f
 use uuid::Uuid;
 
 const BUFFER_SIZE: usize = 4096;
@@ -36,46 +33,11 @@
     writer_id: Uuid,
     sender: Sender<Incoming>,
     runtime_handle: Handle,
-<<<<<<< HEAD
-=======
     oneshot_receiver: Option<oneshot::Receiver<Result<(), SegmentWriterError>>>,
->>>>>>> fb648d8f
 }
 
 impl Write for ByteStreamWriter {
     fn write(&mut self, buf: &[u8]) -> Result<usize, Error> {
-<<<<<<< HEAD
-        let mut position = 0;
-        while position < buf.len() {
-            let advance = if buf.len() - position > PendingEvent::MAX_WRITE_SIZE {
-                PendingEvent::MAX_WRITE_SIZE
-            } else {
-                buf.len() - position
-            };
-            let mut payload = vec![];
-            payload.extend_from_slice(&buf[position..position + advance]);
-            let result = self.runtime_handle.block_on(async {
-                let oneshot = ByteStreamWriter::write_internal(self.sender.clone(), payload).await;
-                oneshot.await
-            });
-            let reactor_reply = match result {
-                Ok(res) => res,
-                Err(e) => return Err(Error::new(ErrorKind::Other, format!("Oneshot error: {:?}", e))),
-            };
-
-            if let Err(e) = reactor_reply {
-                return Err(Error::new(ErrorKind::Other, format!("{:?}", e)));
-            } else {
-                position += advance;
-            }
-        }
-        Ok(position)
-    }
-
-    // write will flush the data internally, there is no need to call flush.
-    fn flush(&mut self) -> Result<(), Error> {
-        Ok(())
-=======
         let oneshot_receiver = self.runtime_handle.block_on(async {
             let mut position = 0;
             let mut oneshot_receiver = loop {
@@ -121,7 +83,6 @@
         } else {
             Ok(())
         }
->>>>>>> fb648d8f
     }
 }
 
@@ -133,7 +94,6 @@
     ) -> Self {
         let (sender, receiver) = channel(CHANNEL_CAPACITY);
         let handle = factory.get_runtime_handle();
-<<<<<<< HEAD
         let writer_id = Uuid::new_v4();
         let span = info_span!("stream reactor", event_stream_writer = %writer_id);
         // tokio::spawn is tied to the factory runtime.
@@ -147,23 +107,7 @@
             writer_id,
             sender,
             runtime_handle: handle,
-=======
-        // tokio::spawn is tied to the factory runtime.
-        handle.enter(|| {
-            tokio::spawn(SegmentReactor::run(
-                segment,
-                sender.clone(),
-                receiver,
-                factory.clone(),
-                config,
-            ))
-        });
-        ByteStreamWriter {
-            writer_id: Uuid::new_v4(),
-            sender,
-            runtime_handle: handle,
             oneshot_receiver: None,
->>>>>>> fb648d8f
         }
     }
 
