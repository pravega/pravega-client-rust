--- conflicted
+++ resolved
@@ -19,10 +19,6 @@
 use std::cmp;
 use std::io::Error;
 use std::io::{ErrorKind, Read, Seek, SeekFrom, Write};
-<<<<<<< HEAD
-use std::sync::Arc;
-=======
->>>>>>> 442d4ac6
 use tokio::runtime::Handle;
 use tokio::sync::mpsc::{channel, Sender};
 use tokio::sync::oneshot;
@@ -196,22 +192,6 @@
                 }
             }
             SeekFrom::End(_offset) => unimplemented!("Seek from the end is not implemented"),
-<<<<<<< HEAD
-        }
-    }
-}
-
-impl<'a> ByteStreamReader<'a> {
-    pub(crate) fn new(segment: ScopedSegment, factory: &'a ClientFactory) -> Self {
-        let handle = factory.get_runtime_handle();
-        let async_reader = handle.block_on(factory.create_async_event_reader(segment));
-        ByteStreamReader {
-            reader_id: Uuid::new_v4(),
-            reader: async_reader,
-            offset: 0,
-            runtime_handle: handle,
-=======
->>>>>>> 442d4ac6
         }
     }
 }
