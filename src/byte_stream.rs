--- conflicted
+++ resolved
@@ -243,12 +243,7 @@
         }
     }
 
-<<<<<<< HEAD
-    /// Fetches the current readable head of the segment.
-    /// The readable head is not always 0 for a segment since it could be truncated.
-=======
     /// Returns the head of current readable data in the segment.
->>>>>>> b69506f5
     pub fn current_head(&self) -> std::io::Result<u64> {
         self.runtime_handle
             .block_on(self.metadata_client.fetch_current_starting_head())
@@ -256,11 +251,7 @@
             .map_err(|e| Error::new(ErrorKind::Other, format!("{:?}", e)))
     }
 
-<<<<<<< HEAD
-    /// The current read offset of the segment.
-=======
     /// Returns the read offset.
->>>>>>> b69506f5
     pub fn current_offset(&self) -> i64 {
         self.reader.as_ref().unwrap().offset
     }
@@ -357,7 +348,11 @@
 
         // read 200 bytes from beginning
         let mut buf = vec![0; 200];
-        reader.read(&mut buf).expect("read");
+        let mut size = 0;
+        while size != 200 {
+            let read = reader.read(&mut buf).expect("read");
+            size += read;
+        }
         assert_eq!(buf, vec![1; 200]);
 
         // seek to head
