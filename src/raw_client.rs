//
// Copyright (c) Dell Inc., or its subsidiaries. All Rights Reserved.
//
// Licensed under the Apache License, Version 2.0 (the "License");
// you may not use this file except in compliance with the License.
// You may obtain a copy of the License at
//
// http://www.apache.org/licenses/LICENSE-2.0
//

use crate::error::*;
use async_trait::async_trait;
use pravega_connection_pool::connection_pool::ConnectionPool;
use pravega_rust_client_shared::PravegaNodeUri;
use pravega_wire_protocol::client_connection::{ClientConnection, ClientConnectionImpl};
use pravega_wire_protocol::connection_factory::SegmentConnectionManager;
use pravega_wire_protocol::wire_commands::{Replies, Requests};
use snafu::ResultExt;
use std::fmt;
<<<<<<< HEAD
use tokio::time::{timeout, Duration};
use tracing::{span, Level};
=======
>>>>>>> 730b3923

/// RawClient is on top of the ClientConnection. It provides methods that take
/// Request enums and return Reply enums asynchronously. It has logic to process some of the replies from
/// server and return the processed result to caller.
#[async_trait]
pub trait RawClient<'a>: Send + Sync {
    /// Asynchronously send a request to the server and receive a response.
    async fn send_request(&self, request: &Requests) -> Result<Replies, RawClientError>
    where
        'a: 'async_trait;

    /// Asynchronously send a request to the server and receive a response and return the connection to the caller.
    async fn send_setup_request(
        &self,
        request: &Requests,
    ) -> Result<(Replies, Box<dyn ClientConnection + 'a>), RawClientError>
    where
        'a: 'async_trait;
}

pub struct RawClientImpl<'a> {
    pool: &'a ConnectionPool<SegmentConnectionManager>,
    endpoint: PravegaNodeUri,
    timeout: Duration,
}

impl<'a> fmt::Debug for RawClientImpl<'a> {
    fn fmt(&self, f: &mut fmt::Formatter<'_>) -> fmt::Result {
        write!(f, "RawClient endpoint: {:?}", self.endpoint)
    }
}

impl<'a> RawClientImpl<'a> {
    pub fn new(
        pool: &'a ConnectionPool<SegmentConnectionManager>,
        endpoint: PravegaNodeUri,
        timeout: Duration,
    ) -> RawClientImpl<'a> {
        RawClientImpl {
            pool,
            endpoint,
            timeout,
        }
    }
}

#[allow(clippy::needless_lifetimes)]
#[async_trait]
impl<'a> RawClient<'a> for RawClientImpl<'a> {
    async fn send_request(&self, request: &Requests) -> Result<Replies, RawClientError> {
        let connection = self
            .pool
            .get_connection(self.endpoint.clone())
            .await
            .context(GetConnectionFromPool {})?;
        let mut client_connection = ClientConnectionImpl::new(connection);
        client_connection.write(request).await.context(WriteRequest {})?;
        let read_future = client_connection.read();
        let result = timeout(self.timeout, read_future)
            .await
            .context(RequestTimeout {})?;
        let reply = result.context(ReadReply {})?;
        check_auth_token_expired(&reply)?;
        Ok(reply)
    }

    async fn send_setup_request(
        &self,
        request: &Requests,
    ) -> Result<(Replies, Box<dyn ClientConnection + 'a>), RawClientError> {
        let connection = self
            .pool
            .get_connection(self.endpoint.clone())
            .await
            .context(GetConnectionFromPool {})?;
        let mut client_connection = ClientConnectionImpl::new(connection);
        client_connection.write(request).await.context(WriteRequest {})?;
        let read_future = client_connection.read();
        let result = timeout(self.timeout, read_future)
            .await
            .context(RequestTimeout {})?;
        let reply = result.context(ReadReply {})?;
        check_auth_token_expired(&reply)?;
        Ok((reply, Box::new(client_connection) as Box<dyn ClientConnection>))
    }
}

fn check_auth_token_expired(reply: &Replies) -> Result<(), RawClientError> {
    if let Replies::AuthTokenCheckFailed(ref cmd) = reply {
        if cmd.is_token_expired() {
            return Err(RawClientError::AuthTokenExpired { reply: reply.clone() });
        }
    }
    Ok(())
}

#[cfg(test)]
mod tests {
    use super::*;
    use pravega_rust_client_config::connection_type::ConnectionType;
    use pravega_wire_protocol::commands::HelloCommand;
    use pravega_wire_protocol::connection_factory::{ConnectionFactory, ConnectionFactoryConfig};
    use pravega_wire_protocol::wire_commands::Encode;
    use std::io::Write;
    use std::net::{SocketAddr, TcpListener};
    use std::thread;
    use tokio::runtime::Runtime;

    struct Common {
        rt: Runtime,
        pool: ConnectionPool<SegmentConnectionManager>,
    }

    impl Common {
        fn new() -> Self {
            let rt = Runtime::new().expect("create tokio Runtime");
            let config = ConnectionFactoryConfig::new(ConnectionType::Tokio);
            let connection_factory = ConnectionFactory::create(config);
            let manager = SegmentConnectionManager::new(connection_factory, 2);
            let pool = ConnectionPool::new(manager);
            Common { rt, pool }
        }
    }

    struct Server {
        address: SocketAddr,
        listener: TcpListener,
    }

    impl Server {
        pub fn new() -> Server {
            let listener = TcpListener::bind("127.0.0.1:0").expect("local server");
            let address = listener.local_addr().unwrap();
            Server { address, listener }
        }

        pub fn send_hello(&mut self) {
            let reply = Replies::Hello(HelloCommand {
                high_version: 9,
                low_version: 5,
            })
            .write_fields()
            .expect("serialize hello wirecommand");

            for stream in self.listener.incoming() {
                let mut stream = stream.expect("get tcp stream");
                stream.write_all(&reply).expect("reply with hello wirecommand");
                break;
            }
        }

        pub fn send_hello_wrong_version(&mut self) {
            let reply = Replies::Hello(HelloCommand {
                high_version: 10,
                low_version: 10,
            })
            .write_fields()
            .expect("serialize hello wirecommand");

            for stream in self.listener.incoming() {
                let mut stream = stream.expect("get tcp stream");
                stream.write_all(&reply).expect("reply with hello wirecommand");
                break;
            }
        }
    }

    #[test]
    #[should_panic] // since connection verify will panic
    fn test_hello() {
        let mut common = Common::new();
        let mut server = Server::new();

        let raw_client = RawClientImpl::new(
            &common.pool,
            PravegaNodeUri::from(server.address),
            Duration::from_secs(3600),
        );
        let h = thread::spawn(move || {
            server.send_hello();
        });
        let request = Requests::Hello(HelloCommand {
            low_version: 5,
            high_version: 9,
        });

        let reply = common
            .rt
            .block_on(raw_client.send_request(&request))
            .expect("get reply");

        assert_eq!(
            reply,
            Replies::Hello(HelloCommand {
                high_version: 9,
                low_version: 5,
            })
        );
        h.join().expect("thread finished");
    }
}<|MERGE_RESOLUTION|>--- conflicted
+++ resolved
@@ -17,11 +17,8 @@
 use pravega_wire_protocol::wire_commands::{Replies, Requests};
 use snafu::ResultExt;
 use std::fmt;
-<<<<<<< HEAD
 use tokio::time::{timeout, Duration};
 use tracing::{span, Level};
-=======
->>>>>>> 730b3923
 
 /// RawClient is on top of the ClientConnection. It provides methods that take
 /// Request enums and return Reply enums asynchronously. It has logic to process some of the replies from
