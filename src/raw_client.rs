--- conflicted
+++ resolved
@@ -46,14 +46,10 @@
 
 impl<'a> RawClientImpl<'a> {
     #[allow(clippy::new_ret_no_self)]
-<<<<<<< HEAD
-    pub(crate) fn new(pool: &'a dyn ConnectionPool, endpoint: SocketAddr) -> Box<dyn RawClient<'a> + 'a> {
-=======
-    pub async fn new(
+    pub fn new(
         pool: &'a ConnectionPool<SegmentConnectionManager>,
         endpoint: SocketAddr,
     ) -> Box<dyn RawClient<'a> + 'a> {
->>>>>>> 600fbf0f
         Box::new(RawClientImpl { pool, endpoint })
     }
 }
