//
// Copyright (c) Dell Inc., or its subsidiaries. All Rights Reserved.
//
// Licensed under the Apache License, Version 2.0 (the "License");
// you may not use this file except in compliance with the License.
// You may obtain a copy of the License at
//
// http://www.apache.org/licenses/LICENSE-2.0
//

use crate::client_factory::ClientFactory;
use crate::error::*;
use crate::transaction::pinger::{Pinger, PingerHandle};
use crate::transaction::{Transaction, TransactionInfo};
use pravega_rust_client_auth::DelegationTokenProvider;
use pravega_rust_client_shared::{ScopedStream, StreamSegments, TransactionStatus, TxId, WriterId};
use snafu::ResultExt;
use std::collections::BTreeMap;
use std::sync::Arc;
use std::time::Duration;
use tracing::{info, info_span};
use tracing_futures::Instrument;

/// A writer that writes Events to an Event stream transactionally. Events that are written to the
/// transaction can be committed atomically, which means that reader cannot see any writes prior to committing.
/// # Example
///
/// ```no_run
/// use std::net::SocketAddr;
/// use tokio;
/// use pravega_rust_client_shared::{Timestamp, ScopedStream, Scope, Stream, WriterId, PravegaNodeUri};
/// use pravega_client_rust::client_factory::ClientFactory;
/// use pravega_rust_client_config::ClientConfigBuilder;
///
/// #[tokio::main]
/// async fn main() {
///     let scope_name = Scope::from("testScope".to_owned());
///     let stream_name = Stream::from("testStream".to_owned());
///     let scoped_stream = ScopedStream {
///          scope: scope_name.clone(),
///          stream: stream_name.clone(),
///      };
///     // omit the step to create scope and stream in Pravega
///
///     let config = ClientConfigBuilder::default()
///         .controller_uri(PravegaNodeUri::from("127.0.0.2:9091".to_string()))
///         .build()
///         .expect("creating config");
///     let client_factory = ClientFactory::new(config.clone());
///     let mut writer = client_factory
///         .create_transactional_event_stream_writer(scoped_stream.clone(), WriterId(0))
///         .await;
///
///     // start a transaction
///     let mut transaction = writer.begin().await.expect("begin transaction");
///
///     // do something with it
///     transaction.write_event(None, String::from("hello").into_bytes()).await.unwrap();
///
///     // commit the transaction
///     transaction.commit(Timestamp(0u64)).await;
/// }
/// ```
pub struct TransactionalEventStreamWriter {
    stream: ScopedStream,
    writer_id: WriterId,
    factory: ClientFactory,
    pinger_handle: PingerHandle,
    delegation_token_provider: Arc<DelegationTokenProvider>,
}

impl TransactionalEventStreamWriter {
    // use ClientFactory to initialize a TransactionalEventStreamWriter.
    pub(crate) async fn new(stream: ScopedStream, writer_id: WriterId, factory: ClientFactory) -> Self {
        let (mut pinger, pinger_handle) = Pinger::new(
            stream.clone(),
            factory.get_config().transaction_timeout_time,
            factory.clone(),
        );
        let delegation_token_provider =
            Arc::new(factory.create_delegation_token_provider(stream.clone()).await);
        let runtime_handle = factory.get_runtime_handle();
        let span = info_span!("Pinger", transactional_event_stream_writer = %writer_id);
        runtime_handle.enter(|| tokio::spawn(async move { pinger.start_ping().instrument(span).await }));
        TransactionalEventStreamWriter {
            stream,
            writer_id,
            factory,
            pinger_handle,
            delegation_token_provider,
        }
    }

    /// This method opens a transaction by sending a request to Pravega controller.
    pub async fn begin(&mut self) -> Result<Transaction, TransactionalEventStreamWriterError> {
        let txn_segments = self
            .factory
            .get_controller_client()
            .create_transaction(
                &self.stream,
                Duration::from_millis(self.factory.get_config().transaction_timeout_time),
            )
            .await
            .map_err(|e| e.error)
            .context(TxnStreamControllerError {})?;
        info!("Transaction {} created", txn_segments.tx_id);
        let txn_id = txn_segments.tx_id;
<<<<<<< HEAD
=======
        let mut transactions = HashMap::new();
        for s in txn_segments.stream_segments.get_segments() {
            let mut txn_segment = s.clone();
            txn_segment.segment.tx_id = Some(txn_id);
            let mut writer = TransactionalEventSegmentWriter::new(
                txn_segment,
                self.factory.get_config().retry_policy,
                self.delegation_token_provider.clone(),
            );
            writer.initialize(&self.factory).await;
            transactions.insert(s, writer);
        }
>>>>>>> 13e9c4af
        self.pinger_handle.add(txn_id).await?;
        Ok(Transaction::new(
            TransactionInfo::new(txn_id, self.writer_id, self.stream.clone(), false),
            txn_segments.stream_segments,
            self.pinger_handle.clone(),
            self.factory.clone(),
            false,
        ))
    }

    /// This method returns the Transaction based on the given transaction id.
    /// If the current transaction is not in open status, meaning it has been committed
    /// or aborted, this method will create a closed transaction that only contains the meta data
    /// of this transaction.
    pub async fn get_txn(&self, txn_id: TxId) -> Result<Transaction, TransactionalEventStreamWriterError> {
        let status = self
            .factory
            .get_controller_client()
            .check_transaction_status(&self.stream, txn_id)
            .await
            .map_err(|e| e.error)
            .context(TxnStreamControllerError {})?;
        if status != TransactionStatus::Open {
            return Ok(Transaction::new(
                TransactionInfo::new(txn_id, self.writer_id, self.stream.clone(), true),
                StreamSegments::new(BTreeMap::new()),
                self.pinger_handle.clone(),
                self.factory.clone(),
                true,
            ));
        }
        let segments = self
            .factory
            .get_controller_client()
            .get_epoch_segments(&self.stream, txn_id.get_epoch())
            .await
            .map_err(|e| e.error)
            .context(TxnStreamControllerError {})?;
<<<<<<< HEAD
=======
        for s in segments.get_segments() {
            let writer = TransactionalEventSegmentWriter::new(
                s.clone(),
                self.factory.get_config().retry_policy,
                self.delegation_token_provider.clone(),
            );
            transactions.insert(s, writer);
        }
>>>>>>> 13e9c4af
        Ok(Transaction::new(
            TransactionInfo::new(txn_id, self.writer_id, self.stream.clone(), true),
            segments,
            self.pinger_handle.clone(),
            self.factory.clone(),
            false,
        ))
    }
}

#[cfg(test)]
pub(crate) mod test {
    use super::*;
    use crate::create_stream;
    use pravega_rust_client_config::connection_type::{ConnectionType, MockType};
    use pravega_rust_client_config::ClientConfigBuilder;
    use pravega_rust_client_shared::{PravegaNodeUri, ScopedSegment};
    use tokio::runtime::Runtime;

    #[test]
    fn test_txn_stream_writer() {
        let mut rt = Runtime::new().unwrap();
        let mut txn_stream_writer = rt.block_on(create_txn_stream_writer());
        let transaction = rt.block_on(txn_stream_writer.begin()).expect("open transaction");
        let fetched_transaction = rt
            .block_on(txn_stream_writer.get_txn(transaction.get_txn_id()))
            .expect("get transaction");
        assert_eq!(transaction.get_txn_id(), fetched_transaction.get_txn_id());
    }

    // helper function
    pub(crate) async fn create_txn_stream_writer() -> TransactionalEventStreamWriter {
        let txn_segment = ScopedSegment::from("scope/stream/0");
        let writer_id = WriterId(123);
        let config = ClientConfigBuilder::default()
            .connection_type(ConnectionType::Mock(MockType::Happy))
            .mock(true)
            .controller_uri(PravegaNodeUri::from("127.0.0.2:9091"))
            .build()
            .unwrap();
        let factory = ClientFactory::new(config);
        create_stream(&factory, "scope", "stream").await;
        factory
            .create_transactional_event_stream_writer(ScopedStream::from(&txn_segment), writer_id)
            .await
    }
}<|MERGE_RESOLUTION|>--- conflicted
+++ resolved
@@ -105,21 +105,6 @@
             .context(TxnStreamControllerError {})?;
         info!("Transaction {} created", txn_segments.tx_id);
         let txn_id = txn_segments.tx_id;
-<<<<<<< HEAD
-=======
-        let mut transactions = HashMap::new();
-        for s in txn_segments.stream_segments.get_segments() {
-            let mut txn_segment = s.clone();
-            txn_segment.segment.tx_id = Some(txn_id);
-            let mut writer = TransactionalEventSegmentWriter::new(
-                txn_segment,
-                self.factory.get_config().retry_policy,
-                self.delegation_token_provider.clone(),
-            );
-            writer.initialize(&self.factory).await;
-            transactions.insert(s, writer);
-        }
->>>>>>> 13e9c4af
         self.pinger_handle.add(txn_id).await?;
         Ok(Transaction::new(
             TransactionInfo::new(txn_id, self.writer_id, self.stream.clone(), false),
@@ -158,17 +143,6 @@
             .await
             .map_err(|e| e.error)
             .context(TxnStreamControllerError {})?;
-<<<<<<< HEAD
-=======
-        for s in segments.get_segments() {
-            let writer = TransactionalEventSegmentWriter::new(
-                s.clone(),
-                self.factory.get_config().retry_policy,
-                self.delegation_token_provider.clone(),
-            );
-            transactions.insert(s, writer);
-        }
->>>>>>> 13e9c4af
         Ok(Transaction::new(
             TransactionInfo::new(txn_id, self.writer_id, self.stream.clone(), true),
             segments,
