--- conflicted
+++ resolved
@@ -15,10 +15,6 @@
 use crate::error::*;
 use crate::reactor::event::{Incoming, PendingEvent};
 use crate::reactor::reactors::Reactor;
-<<<<<<< HEAD
-use crate::reactor::segment_selector::SegmentSelector;
-=======
->>>>>>> 730b3923
 use crate::transaction::pinger::PingerHandle;
 use pravega_rust_client_channel::{create_channel, ChannelSender};
 use pravega_rust_client_shared::{
@@ -75,18 +71,10 @@
             };
         }
         let rt_handle = factory.get_runtime_handle();
-<<<<<<< HEAD
-        let mut selector = SegmentSelector::new(info.stream.clone(), tx.clone(), factory.clone()).await;
-        selector.initialize(stream_segments).await;
-=======
->>>>>>> 730b3923
         let writer_id = info.writer_id;
         let txn_id = info.txn_id;
         let span = info_span!("StreamReactor", txn_id = %txn_id, event_stream_writer = %writer_id);
         // tokio::spawn is tied to the factory runtime.
-<<<<<<< HEAD
-        rt_handle.enter(|| tokio::spawn(Reactor::run(selector, rx, factory.clone()).instrument(span)));
-=======
         rt_handle.enter(|| {
             tokio::spawn(
                 Reactor::run(
@@ -99,7 +87,6 @@
                 .instrument(span),
             )
         });
->>>>>>> 730b3923
         Transaction {
             info,
             sender: tx,
@@ -136,11 +123,7 @@
 
         let size = event.len();
         let (tx, rx) = oneshot::channel();
-<<<<<<< HEAD
-        if let Some(pending_event) = PendingEvent::with_header(routing_key, event, None, tx) {
-=======
         if let Some(pending_event) = PendingEvent::with_header(routing_key, event, tx) {
->>>>>>> 730b3923
             let append_event = Incoming::AppendEvent(pending_event);
             if let Err(e) = self.sender.send((append_event, size)).await {
                 error!(
