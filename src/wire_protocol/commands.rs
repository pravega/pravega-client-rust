--- conflicted
+++ resolved
@@ -694,11 +694,7 @@
 impl Command for ConditionalAppendCommand {
     const TYPE_CODE: i32 = 5;
     // Customize the serialize and deserialize method.
-<<<<<<< HEAD
-    // Because in CondtionalAppend the event should be serialize as |type_code|length|data|
-=======
     // Because in ConditionalAppend the event should be serialize as |type_code|length|data|
->>>>>>> 7fbe4778
     fn write_fields(&self) -> Result<Vec<u8>, CommandError> {
         let mut res = Vec::new();
         res.extend_from_slice(&self.writer_id.to_be_bytes());
