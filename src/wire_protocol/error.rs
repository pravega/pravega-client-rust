--- conflicted
+++ resolved
@@ -42,15 +42,11 @@
         command_type,
         source
     ))]
-<<<<<<< HEAD
-    InvalidData { command_type: i32, source: BincodeError },
-=======
     InvalidData {
         command_type: i32,
         source: BincodeError,
         backtrace: Backtrace,
     },
->>>>>>> 955b172e
     #[snafu(display(
         "Could not serialize/deserialize command {} because of: {}",
         command_type,
@@ -76,15 +72,11 @@
 #[snafu(visibility = "pub(crate)")]
 pub enum ReaderError {
     #[snafu(display("Failed to read wirecommand {}", part))]
-<<<<<<< HEAD
-    ReadWirecommand { part: String, source: ConnectionError },
-=======
     ReadWirecommand {
         part: String,
         source: ConnectionError,
         backtrace: Backtrace,
     },
->>>>>>> 955b172e
     #[snafu(display(
         "The payload size {} exceeds the max wirecommand size {}",
         payload_size,
