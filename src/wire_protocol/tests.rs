use super::commands::*;
use super::wire_commands::*;

#[test]
fn test_hello() {
    let hello_command = WireCommands::Hello(HelloCommand {
        high_version: 9,
        low_version: 5,
    });
    test_command(hello_command);
}

#[test]
fn test_wrong_host() {
    let correct_host_name = String::from("foo");
    let segment_name = String::from("segment-1");
    let stack_trace = String::from("some exception");
    let wrong_host_command = WireCommands::WrongHost(WrongHostCommand {
        request_id: 1,
        segment: segment_name,
        correct_host: correct_host_name,
        server_stack_trace: stack_trace,
    });
    test_command(wrong_host_command);
}

#[test]
fn test_segment_is_sealed() {
    let segment_name = String::from("segment-1");
    let stack_trace = String::from("some exception");
    let offset_pos = 100i64;
    let segment_is_sealed_command = WireCommands::SegmentIsSealed(SegmentIsSealedCommand {
        request_id: 1,
        segment: segment_name,
        server_stack_trace: stack_trace,
        offset: offset_pos,
    });
    test_command(segment_is_sealed_command);
}

#[test]
fn test_segment_already_exists() {
<<<<<<< HEAD
    let segment_name = JavaString(String::from("segment-1"));
    let stack_trace = JavaString(String::from("some exception"));
    let segment_already_exists_command = WireCommands::SegmentAlreadyExists(SegmentAlreadyExistsCommand {
        request_id: 1,
        segment: segment_name,
        server_stack_trace: stack_trace,
    });
=======
    let segment_name = String::from("segment-1");
    let stack_trace = String::from("some exception");
    let segment_already_exists_command =
        WireCommands::SegmentAlreadyExists(SegmentAlreadyExistsCommand {
            request_id: 1,
            segment: segment_name,
            server_stack_trace: stack_trace,
        });
>>>>>>> 955b172e
    test_command(segment_already_exists_command);
}

#[test]
fn test_segment_is_truncated() {
    let segment_name = String::from("segment-1");
    let stack_trace = String::from("some exception");
    let start_offset_pos = 0i64;
    let offset_pos = 100i64;
    let segment_is_truncated_command = WireCommands::SegmentIsTruncated(SegmentIsTruncatedCommand {
        request_id: 1,
        segment: segment_name,
        server_stack_trace: stack_trace,
        start_offset: start_offset_pos,
        offset: offset_pos,
    });
    test_command(segment_is_truncated_command);
}

#[test]
fn test_no_such_segment() {
    let segment_name = String::from("segment-1");
    let stack_trace = String::from("some exception");
    let offset_pos = 100i64;
    let no_such_segment_command = WireCommands::NoSuchSegment(NoSuchSegmentCommand {
        request_id: 1,
        segment: segment_name,
        server_stack_trace: stack_trace,
        offset: offset_pos,
    });
    test_command(no_such_segment_command);
}

#[test]
fn test_table_segment_not_empty() {
<<<<<<< HEAD
    let segment_name = JavaString(String::from("segment-1"));
    let stack_trace = JavaString(String::from("some exception"));
    let table_segment_not_empty_command = WireCommands::TableSegmentNotEmpty(TableSegmentNotEmptyCommand {
        request_id: 1,
        segment: segment_name,
        server_stack_trace: stack_trace,
    });
=======
    let segment_name = String::from("segment-1");
    let stack_trace = String::from("some exception");
    let table_segment_not_empty_command =
        WireCommands::TableSegmentNotEmpty(TableSegmentNotEmptyCommand {
            request_id: 1,
            segment: segment_name,
            server_stack_trace: stack_trace,
        });
>>>>>>> 955b172e
    test_command(table_segment_not_empty_command);
}

#[test]
fn test_invalid_event_number() {
    let writer_id_number: u128 = 123;
    let event_num: i64 = 100;
<<<<<<< HEAD
    let stack_trace = JavaString(String::from("some exception"));
    let invalid_event_number_command = WireCommands::InvalidEventNumber(InvalidEventNumberCommand {
        writer_id: writer_id_number,
        server_stack_trace: stack_trace,
        event_number: event_num,
    });
=======
    let stack_trace = String::from("some exception");
    let invalid_event_number_command =
        WireCommands::InvalidEventNumber(InvalidEventNumberCommand {
            writer_id: writer_id_number,
            server_stack_trace: stack_trace,
            event_number: event_num,
        });
>>>>>>> 955b172e
    test_command(invalid_event_number_command);
}

#[test]
fn test_operation_unsupported() {
    let name = String::from("operation");
    let stack_trace = String::from("some exception");
    let test_operation_unsupported_command =
        WireCommands::OperationUnsupported(OperationUnsupportedCommand {
            request_id: 1,
            operation_name: name,
            server_stack_trace: stack_trace,
        });
    test_command(test_operation_unsupported_command);
}

#[test]
fn test_padding() {
    let length = 10;
    let padding_command = WireCommands::Padding(PaddingCommand { length });
    let decoded = test_command(padding_command);
    if let WireCommands::Padding(command) = decoded {
        assert_eq!(command.length, 10);
    }
}

#[test]
fn test_partial_event() {
    let data = String::from("event-1").into_bytes();
    let partial_event = WireCommands::PartialEvent(PartialEventCommand { data });
    test_command(partial_event);
}

#[test]
fn test_event() {
    let data = String::from("event-1").into_bytes();
    let event = WireCommands::Event(EventCommand { data });
    let decoded = test_command(event);
    if let WireCommands::Event(event_struct) = decoded {
        assert_eq!(String::from_utf8(event_struct.data).unwrap(), "event-1");
    } else {
        panic!("test failed");
    }
}

#[test]
fn test_setup_append() {
    let writer_id_number: u128 = 123;
    let segment_name = String::from("segment-1");
    let token = String::from("delegation_token");
    let setup_append_command = WireCommands::SetupAppend(SetupAppendCommand {
        request_id: 1,
        writer_id: writer_id_number,
        segment: segment_name,
        delegation_token: token,
    });
    test_command(setup_append_command);
}

#[test]
fn test_append_block() {
    let writer_id_number: u128 = 123;
    let data = String::from("event-1").into_bytes();
    let append_block_command = WireCommands::AppendBlock(AppendBlockCommand {
        writer_id: writer_id_number,
        data,
    });
    test_command(append_block_command);
}

#[test]
fn test_append_block_end() {
    let writer_id_number: u128 = 123;
    let data = String::from("event-1").into_bytes();
    let size_of_events = data.len() as i32;
    let append_block_end_command = WireCommands::AppendBlockEnd(AppendBlockEndCommand {
        writer_id: writer_id_number,
        size_of_whole_events: size_of_events,
        data,
        num_event: 1,
        last_event_number: 1,
        request_id: 1,
    });

    test_command(append_block_end_command);
}

#[test]
fn test_conditional_append() {
    let writer_id_number: u128 = 123;
    let data = String::from("event-1").into_bytes();
    let event = EventCommand { data };
    let conditional_append_command = WireCommands::ConditionalAppend(ConditionalAppendCommand {
        writer_id: writer_id_number,
        event_number: 1,
        expected_offset: 0,
        event,
        request_id: 1,
    });

    let decoded = test_command(conditional_append_command);
    if let WireCommands::ConditionalAppend(command) = decoded {
        let data = String::from("event-1").into_bytes();
        assert_eq!(command.event, EventCommand { data });
    } else {
        panic!("test failed");
    }
}

#[test]
fn test_append_setup() {
    let writer_id_number: u128 = 123;
    let segment_name = String::from("segment-1");
    let append_setup_cmd = WireCommands::AppendSetup(AppendSetupCommand {
        request_id: 1,
        segment: segment_name,
        writer_id: writer_id_number,
        last_event_number: 1,
    });
    test_command(append_setup_cmd);
}

#[test]
fn test_data_appended() {
    let writer_id_number: u128 = 123;
    let data_appended_cmd = WireCommands::DataAppended(DataAppendedCommand {
        writer_id: writer_id_number,
        event_number: 1,
        previous_event_number: 0,
        request_id: 1,
        current_segment_write_offset: 0,
    });
    test_command(data_appended_cmd);
}

#[test]
fn test_conditional_check_failed() {
    let writer_id_number: u128 = 123;
    let conditional_check_failed_cmd = WireCommands::ConditionalCheckFailed(ConditionalCheckFailedCommand {
        writer_id: writer_id_number,
        event_number: 1,
        request_id: 1,
    });
    test_command(conditional_check_failed_cmd);
}

#[test]
fn test_read_segment() {
    let segment_name = String::from("segment-1");
    let token = String::from("delegation_token");
    let read_segment_command = WireCommands::ReadSegment(ReadSegmentCommand {
        segment: segment_name,
        offset: 0,
        suggested_length: 10,
        delegation_token: token,
        request_id: 1,
    });
    test_command(read_segment_command);
}

#[test]
fn test_segment_read() {
    let segment_name = String::from("segment-1");
    let data = String::from("event-1").into_bytes();
    let segment_read_command = WireCommands::SegmentRead(SegmentReadCommand {
        segment: segment_name,
        offset: 0,
        at_tail: true,
        end_of_segment: true,
        data,
        request_id: 1,
    });
    test_command(segment_read_command);
}

#[test]
fn test_get_segment_attribute() {
    let segment_name = String::from("segment-1");
    let token = String::from("delegation_token");
    let attribute_id: u128 = 123;
    let get_segment_attribute_command = WireCommands::GetSegmentAttribute(GetSegmentAttributeCommand {
        request_id: 1,
        segment_name,
        attribute_id,
        delegation_token: token,
    });
    test_command(get_segment_attribute_command);
}

#[test]
fn test_segment_attribute() {
    let segment_attribute_command = WireCommands::SegmentAttribute(SegmentAttributeCommand {
        request_id: 1,
        value: 0,
    });
    test_command(segment_attribute_command);
}

#[test]
fn test_update_segment_attribute() {
    let segment_name = String::from("segment-1");
    let token = String::from("delegation_token");
    let attribute_id: u128 = 123;
    let update_segment_attribute = WireCommands::UpdateSegmentAttribute(UpdateSegmentAttributeCommand {
        request_id: 1,
        segment_name,
        attribute_id,
        new_value: 2,
        expected_value: 2,
        delegation_token: token,
    });
    test_command(update_segment_attribute);
}

#[test]
fn test_segment_attribute_updated() {
    let segment_attribute_updated = WireCommands::SegmentAttributeUpdated(SegmentAttributeUpdatedCommand {
        request_id: 1,
        success: true,
    });
    test_command(segment_attribute_updated);
}

#[test]
fn test_get_stream_segment_info() {
    let segment_name = String::from("segment-1");
    let token = String::from("delegation_token");
    let get_stream_segment_info = WireCommands::GetStreamSegmentInfo(GetStreamSegmentInfoCommand {
        request_id: 1,
        segment_name,
        delegation_token: token,
    });
    test_command(get_stream_segment_info);
}

#[test]
fn test_stream_segment_info() {
    let segment_name = String::from("segment-1");
    let stream_segment_info = WireCommands::StreamSegmentInfo(StreamSegmentInfoCommand {
        request_id: 0,
        segment_name,
        exists: false,
        is_sealed: false,
        is_deleted: false,
        last_modified: 0,
        write_offset: 0,
        start_offset: 0,
    });
    test_command(stream_segment_info);
}

#[test]
fn test_create_segment() {
    let segment_name = String::from("segment-1");
    let token = String::from("delegation_token");
    let create_segment_command = WireCommands::CreateSegment(CreateSegmentCommand {
        request_id: 1,
        segment: segment_name,
        target_rate: 1,
        scale_type: 0,
        delegation_token: token,
    });
    test_command(create_segment_command);
}

#[test]
fn test_create_table_segment() {
<<<<<<< HEAD
    let segment_name = JavaString(String::from("segment-1"));
    let token = JavaString(String::from("delegation_token"));
    let create_table_segment_command = WireCommands::CreateTableSegment(CreateTableSegmentCommand {
        request_id: 1,
        segment: segment_name,
        delegation_token: token,
    });
=======
    let segment_name = String::from("segment-1");
    let token = String::from("delegation_token");
    let create_table_segment_command =
        WireCommands::CreateTableSegment(CreateTableSegmentCommand {
            request_id: 1,
            segment: segment_name,
            delegation_token: token,
        });
>>>>>>> 955b172e
    test_command(create_table_segment_command);
}

#[test]
fn test_segment_created() {
    let segment_name = String::from("segment-1");
    let segment_created_cmd = WireCommands::SegmentCreated(SegmentCreatedCommand {
        request_id: 1,
        segment: segment_name,
    });
    test_command(segment_created_cmd);
}

#[test]
fn test_update_segment_policy() {
    let segment_name = String::from("segment-1");
    let token = String::from("delegation_token");
    let update_segment_policy_cmd = WireCommands::UpdateSegmentPolicy(UpdateSegmentPolicyCommand {
        request_id: 1,
        segment: segment_name,
        target_rate: 1,
        scale_type: 0,
        delegation_token: token,
    });
    test_command(update_segment_policy_cmd);
}

#[test]
fn test_segment_policy_updated() {
    let segment_name = String::from("segment-1");
    let segment_policy_updated = WireCommands::SegmentPolicyUpdated(SegmentPolicyUpdatedCommand {
        request_id: 0,
        segment: segment_name,
    });
    test_command(segment_policy_updated);
}

#[test]
fn test_merge_segment() {
    let target = String::from("segment-1");
    let source = String::from("segment-2");
    let token = String::from("delegation_token");
    let merge_segment = WireCommands::MergeSegments(MergeSegmentsCommand {
        request_id: 1,
        target,
        source,
        delegation_token: token,
    });
    test_command(merge_segment);
}

#[test]
fn test_merge_table_segment() {
    let target = String::from("segment-1");
    let source = String::from("segment-2");
    let token = String::from("delegation_token");
    let merge_table_segment = WireCommands::MergeTableSegments(MergeTableSegmentsCommand {
        request_id: 1,
        target,
        source,
        delegation_token: token,
    });
    test_command(merge_table_segment);
}

#[test]
fn test_segment_merged() {
    let target = String::from("segment-1");
    let source = String::from("segment-2");
    let segment_merged = WireCommands::SegmentsMerged(SegmentsMergedCommand {
        request_id: 1,
        target,
        source,
        new_target_write_offset: 10,
    });
    test_command(segment_merged);
}

#[test]
fn test_seal_segment() {
    let segment_name = String::from("segment-1");
    let token = String::from("delegation_token");
    let seal_segment = WireCommands::SealSegment(SealSegmentCommand {
        request_id: 1,
        segment: segment_name,
        delegation_token: token,
    });
    test_command(seal_segment);
}

#[test]
fn test_seal_table_segment() {
    let segment_name = String::from("segment-1");
    let token = String::from("delegation_token");
    let seal_table_segment = WireCommands::SealTableSegment(SealTableSegmentCommand {
        request_id: 1,
        segment: segment_name,
        delegation_token: token,
    });
    test_command(seal_table_segment);
}

#[test]
fn test_segment_sealed() {
    let segment_name = String::from("segment-1");
    let segment_sealed = WireCommands::SegmentSealed(SegmentSealedCommand {
        request_id: 1,
        segment: segment_name,
    });
    test_command(segment_sealed);
}

#[test]
fn test_truncate_segment() {
    let segment_name = String::from("segment-1");
    let token = String::from("delegation_token");
    let truncate_segment = WireCommands::TruncateSegment(TruncateSegmentCommand {
        request_id: 1,
        segment: segment_name,
        truncation_offset: 10,
        delegation_token: token,
    });
    test_command(truncate_segment);
}

#[test]
fn test_segment_truncated() {
    let segment_name = String::from("segment-1");
    let segment_truncated = WireCommands::SegmentTruncated(SegmentTruncatedCommand {
        request_id: 1,
        segment: segment_name,
    });
    test_command(segment_truncated);
}

#[test]
fn test_delete_segment() {
    let segment_name = String::from("segment-1");
    let token = String::from("delegation_token");
    let delete_segment_command = WireCommands::DeleteSegment(DeleteSegmentCommand {
        request_id: 1,
        segment: segment_name,
        delegation_token: token,
    });
    test_command(delete_segment_command);
}

#[test]
fn test_segment_deleted() {
    let segment = String::from("segment-1");
    let segment_deleted = WireCommands::SegmentDeleted(SegmentDeletedCommand {
        request_id: 1,
        segment,
    });
    test_command(segment_deleted);
}

#[test]
fn test_delete_table_segment() {
    let segment_name = String::from("segment-1");
    let token = String::from("delegation_token");
    let delete_table_segment = WireCommands::DeleteTableSegment(DeleteTableSegmentCommand {
        request_id: 0,
        segment: segment_name,
        must_be_empty: true,
        delegation_token: token,
    });
    test_command(delete_table_segment);
}

#[test]
fn test_keep_alive() {
    let keep_alive = WireCommands::KeepAlive(KeepAliveCommand {});
    test_command(keep_alive);
}

#[test]
fn test_auth_checked_failed() {
    let stack_trace = String::from("some exception");
    let auth_checked_failed = WireCommands::AuthTokenCheckFailed(AuthTokenCheckFailedCommand {
        request_id: 1,
        server_stack_trace: stack_trace,
        error_code: -1,
    });

    let decode_command = test_command(auth_checked_failed);
    if let WireCommands::AuthTokenCheckFailed(command) = decode_command {
        assert_eq!(command.is_token_expired(), false);
        assert_eq!(command.get_error_code(), ErrorCode::Unspecified);
    }
}

#[test]
fn test_update_table_entries() {
    let mut entries = Vec::<(TableKey, TableValue)>::new();
    let key_data = String::from("key-1").into_bytes();
    let value_data = String::from("value-1").into_bytes();
    entries.push((TableKey::new(key_data, 1), TableValue::new(value_data)));
    let table_entries = TableEntries { entries };
    let segment_name = String::from("segment-1");
    let token = String::from("delegation_token");
    let _size = table_entries.size();
    let update_table_entries = WireCommands::UpdateTableEntries(UpdateTableEntriesCommand {
        request_id: 1,
        segment: segment_name,
        delegation_token: token,
        table_entries,
    });

    test_command(update_table_entries);
}

#[test]
fn test_table_entries_updated() {
    let updated_versions: Vec<i64> = vec![1, 2, 3, 4];
    let table_entries_updated = WireCommands::TableEntriesUpdated(TableEntriesUpdatedCommand {
        request_id: 1,
        updated_versions,
    });
    test_command(table_entries_updated);
}

#[test]
fn test_remove_table_keys() {
    let segment = String::from("segment-1");
    let token = String::from("delegation_token");
    let mut keys = Vec::<TableKey>::new();
    let key_data = String::from("key-1").into_bytes();
    keys.push(TableKey::new(key_data, 1));
    let remove_table_keys_command = WireCommands::RemoveTableKeys(RemoveTableKeysCommand {
        request_id: 1,
        segment,
        delegation_token: token,
        keys,
    });
    test_command(remove_table_keys_command);
}

#[test]
fn test_table_keys_removed() {
    let segment = String::from("segment-1");
    let table_key_removed = WireCommands::TableKeysRemoved(TableKeysRemovedCommand {
        request_id: 1,
        segment,
    });
    test_command(table_key_removed);
}

#[test]
fn test_read_table() {
    let segment = String::from("segment-1");
    let token = String::from("delegation_token");
    let mut keys = Vec::<TableKey>::new();
    let key_data = String::from("key-1").into_bytes();
    keys.push(TableKey::new(key_data, 1));
    let read_table_command = WireCommands::ReadTable(ReadTableCommand {
        request_id: 1,
        segment,
        delegation_token: token,
        keys,
    });

    test_command(read_table_command);
}

#[test]
fn test_table_read() {
    let mut entries = Vec::<(TableKey, TableValue)>::new();
    let key_data = String::from("key-1").into_bytes();
    let value_data = String::from("value-1").into_bytes();
    entries.push((TableKey::new(key_data, 1), TableValue::new(value_data)));
    let table_entries = TableEntries { entries };
    let segment_name = String::from("segment-1");
    let table_read = WireCommands::TableRead(TableReadCommand {
        request_id: 1,
        segment: segment_name,
        entries: table_entries,
    });

    test_command(table_read);
}

#[test]
fn test_read_table_keys() {
    let segment_name = String::from("segment-1");
    let token = String::from("delegation_token");
    let continuation_token: Vec<u8> = vec![1, 2, 3];
    let read_table_keys = WireCommands::ReadTableKeys(ReadTableKeysCommand {
        request_id: 0,
        segment: segment_name,
        delegation_token: token,
        suggested_key_count: 3,
        continuation_token,
    });
    test_command(read_table_keys);
}

#[test]
fn test_table_keys_read() {
    let segment = String::from("segment-1");
    let mut keys = Vec::<TableKey>::new();
    let key_data = String::from("key-1").into_bytes();
    keys.push(TableKey::new(key_data, 1));
    let continuation_token: Vec<u8> = vec![1, 2, 3];
    let table_keys_read_command = WireCommands::TableKeysRead(TableKeysReadCommand {
        request_id: 1,
        segment,
        keys,
        continuation_token,
    });
    test_command(table_keys_read_command);
}

#[test]
fn test_read_table_entries() {
    let segment_name = String::from("segment-1");
    let token = String::from("delegation_token");
    let continuation_token: Vec<u8> = vec![1, 2, 3];
    let read_table_entries = WireCommands::ReadTableEntries(ReadTableEntriesCommand {
        request_id: 0,
        segment: segment_name,
        delegation_token: token,
        suggested_entry_count: 3,
        continuation_token,
    });
    test_command(read_table_entries);
}

#[test]
fn test_table_entries_read() {
    let segment_name = String::from("segment-1");
    let continuation_token: Vec<u8> = vec![1, 2, 3];
    let mut entries = Vec::<(TableKey, TableValue)>::new();
    let key_data = String::from("key-1").into_bytes();
    let value_data = String::from("value-1").into_bytes();
    entries.push((TableKey::new(key_data, 1), TableValue::new(value_data)));
    let table_entries = TableEntries { entries };
    let table_entries_read = WireCommands::TableEntriesRead(TableEntriesReadCommand {
        request_id: 1,
        segment: segment_name,
        entries: table_entries,
        continuation_token,
    });
    test_command(table_entries_read);
}

#[test]
fn table_key_does_not_exist() {
<<<<<<< HEAD
    let segment_name = JavaString(String::from("segment-1"));
    let stack_trace = JavaString(String::from("some exception"));
    let table_key_does_not_exist = WireCommands::TableKeyDoesNotExist(TableKeyDoesNotExistCommand {
        request_id: 0,
        segment: segment_name,
        server_stack_trace: stack_trace,
    });
=======
    let segment_name = String::from("segment-1");
    let stack_trace = String::from("some exception");
    let table_key_does_not_exist =
        WireCommands::TableKeyDoesNotExist(TableKeyDoesNotExistCommand {
            request_id: 0,
            segment: segment_name,
            server_stack_trace: stack_trace,
        });
>>>>>>> 955b172e
    test_command(table_key_does_not_exist);
}

#[test]
fn table_key_bad_version() {
    let segment_name = String::from("segment-1");
    let stack_trace = String::from("some exception");
    let table_key_bad_version = WireCommands::TableKeyBadVersion(TableKeyBadVersionCommand {
        request_id: 0,
        segment: segment_name,
        server_stack_trace: stack_trace,
    });
    test_command(table_key_bad_version);
}

fn test_command(command: WireCommands) -> WireCommands {
    let encoded: Vec<u8> = command.write_fields().unwrap();
    let decoded = WireCommands::read_from(&encoded).unwrap();
    assert_eq!(command, decoded);
    decoded
}<|MERGE_RESOLUTION|>--- conflicted
+++ resolved
@@ -40,24 +40,13 @@
 
 #[test]
 fn test_segment_already_exists() {
-<<<<<<< HEAD
-    let segment_name = JavaString(String::from("segment-1"));
-    let stack_trace = JavaString(String::from("some exception"));
+    let segment_name = String::from("segment-1");
+    let stack_trace = String::from("some exception");
     let segment_already_exists_command = WireCommands::SegmentAlreadyExists(SegmentAlreadyExistsCommand {
         request_id: 1,
         segment: segment_name,
         server_stack_trace: stack_trace,
     });
-=======
-    let segment_name = String::from("segment-1");
-    let stack_trace = String::from("some exception");
-    let segment_already_exists_command =
-        WireCommands::SegmentAlreadyExists(SegmentAlreadyExistsCommand {
-            request_id: 1,
-            segment: segment_name,
-            server_stack_trace: stack_trace,
-        });
->>>>>>> 955b172e
     test_command(segment_already_exists_command);
 }
 
@@ -93,24 +82,13 @@
 
 #[test]
 fn test_table_segment_not_empty() {
-<<<<<<< HEAD
-    let segment_name = JavaString(String::from("segment-1"));
-    let stack_trace = JavaString(String::from("some exception"));
+    let segment_name = String::from("segment-1");
+    let stack_trace = String::from("some exception");
     let table_segment_not_empty_command = WireCommands::TableSegmentNotEmpty(TableSegmentNotEmptyCommand {
         request_id: 1,
         segment: segment_name,
         server_stack_trace: stack_trace,
     });
-=======
-    let segment_name = String::from("segment-1");
-    let stack_trace = String::from("some exception");
-    let table_segment_not_empty_command =
-        WireCommands::TableSegmentNotEmpty(TableSegmentNotEmptyCommand {
-            request_id: 1,
-            segment: segment_name,
-            server_stack_trace: stack_trace,
-        });
->>>>>>> 955b172e
     test_command(table_segment_not_empty_command);
 }
 
@@ -118,22 +96,12 @@
 fn test_invalid_event_number() {
     let writer_id_number: u128 = 123;
     let event_num: i64 = 100;
-<<<<<<< HEAD
-    let stack_trace = JavaString(String::from("some exception"));
+    let stack_trace = String::from("some exception");
     let invalid_event_number_command = WireCommands::InvalidEventNumber(InvalidEventNumberCommand {
         writer_id: writer_id_number,
         server_stack_trace: stack_trace,
         event_number: event_num,
     });
-=======
-    let stack_trace = String::from("some exception");
-    let invalid_event_number_command =
-        WireCommands::InvalidEventNumber(InvalidEventNumberCommand {
-            writer_id: writer_id_number,
-            server_stack_trace: stack_trace,
-            event_number: event_num,
-        });
->>>>>>> 955b172e
     test_command(invalid_event_number_command);
 }
 
@@ -401,24 +369,13 @@
 
 #[test]
 fn test_create_table_segment() {
-<<<<<<< HEAD
-    let segment_name = JavaString(String::from("segment-1"));
-    let token = JavaString(String::from("delegation_token"));
+    let segment_name = String::from("segment-1");
+    let token = String::from("delegation_token");
     let create_table_segment_command = WireCommands::CreateTableSegment(CreateTableSegmentCommand {
         request_id: 1,
         segment: segment_name,
         delegation_token: token,
     });
-=======
-    let segment_name = String::from("segment-1");
-    let token = String::from("delegation_token");
-    let create_table_segment_command =
-        WireCommands::CreateTableSegment(CreateTableSegmentCommand {
-            request_id: 1,
-            segment: segment_name,
-            delegation_token: token,
-        });
->>>>>>> 955b172e
     test_command(create_table_segment_command);
 }
 
@@ -767,24 +724,13 @@
 
 #[test]
 fn table_key_does_not_exist() {
-<<<<<<< HEAD
-    let segment_name = JavaString(String::from("segment-1"));
-    let stack_trace = JavaString(String::from("some exception"));
+    let segment_name = String::from("segment-1");
+    let stack_trace = String::from("some exception");
     let table_key_does_not_exist = WireCommands::TableKeyDoesNotExist(TableKeyDoesNotExistCommand {
         request_id: 0,
         segment: segment_name,
         server_stack_trace: stack_trace,
     });
-=======
-    let segment_name = String::from("segment-1");
-    let stack_trace = String::from("some exception");
-    let table_key_does_not_exist =
-        WireCommands::TableKeyDoesNotExist(TableKeyDoesNotExistCommand {
-            request_id: 0,
-            segment: segment_name,
-            server_stack_trace: stack_trace,
-        });
->>>>>>> 955b172e
     test_command(table_key_does_not_exist);
 }
 
