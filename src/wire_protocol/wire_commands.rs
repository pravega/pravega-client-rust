--- conflicted
+++ resolved
@@ -1,8 +1,5 @@
 use super::commands::*;
-<<<<<<< HEAD
-=======
 use super::error::CommandError;
->>>>>>> 3890e3b4
 use byteorder::{BigEndian, ByteOrder};
 
 #[derive(PartialEq, Debug)]
@@ -72,340 +69,201 @@
 }
 
 pub trait Decode {
-<<<<<<< HEAD
-    fn read_from(raw_input: &[u8]) -> WireCommands;
-=======
     fn read_from(raw_input: &Vec<u8>) -> Result<WireCommands, CommandError>;
->>>>>>> 3890e3b4
 }
 
 impl Encode for WireCommands {
     fn write_fields(&self) -> Result<Vec<u8>, CommandError> {
         let mut res = Vec::new();
         match self {
-            WireCommands::UnknownCommand => panic!("Sending unknown command?"),
             WireCommands::Hello(hello_cmd) => {
                 res.extend_from_slice(&HelloCommand::TYPE_CODE.to_be_bytes());
-<<<<<<< HEAD
-                let se = hello_cmd.write_fields();
-=======
                 let se = hello_cmd.write_fields()?;
->>>>>>> 3890e3b4
                 res.extend_from_slice(&(se.len() as i32).to_be_bytes());
                 res.extend(se);
             }
             WireCommands::WrongHost(wrong_host_cmd) => {
                 res.extend_from_slice(&WrongHostCommand::TYPE_CODE.to_be_bytes());
-<<<<<<< HEAD
-                let se = wrong_host_cmd.write_fields();
-=======
                 let se = wrong_host_cmd.write_fields()?;
->>>>>>> 3890e3b4
                 res.extend_from_slice(&(se.len() as i32).to_be_bytes());
                 res.extend(se);
             }
             WireCommands::SegmentIsSealed(seg_is_sealed_cmd) => {
                 res.extend_from_slice(&SegmentIsSealedCommand::TYPE_CODE.to_be_bytes());
-<<<<<<< HEAD
-                let se = seg_is_sealed_cmd.write_fields();
-=======
                 let se = seg_is_sealed_cmd.write_fields()?;
->>>>>>> 3890e3b4
                 res.extend_from_slice(&(se.len() as i32).to_be_bytes());
                 res.extend(se);
             }
             WireCommands::SegmentAlreadyExists(seg_already_exists_cmd) => {
                 res.extend_from_slice(&SegmentAlreadyExistsCommand::TYPE_CODE.to_be_bytes());
-<<<<<<< HEAD
-                let se = seg_already_exists_cmd.write_fields();
-=======
                 let se = seg_already_exists_cmd.write_fields()?;
->>>>>>> 3890e3b4
                 res.extend_from_slice(&(se.len() as i32).to_be_bytes());
                 res.extend(se);
             }
             WireCommands::SegmentIsTruncated(seg_is_truncated_cmd) => {
                 res.extend_from_slice(&SegmentIsTruncatedCommand::TYPE_CODE.to_be_bytes());
-<<<<<<< HEAD
-                let se = seg_is_truncated_cmd.write_fields();
-=======
                 let se = seg_is_truncated_cmd.write_fields()?;
->>>>>>> 3890e3b4
                 res.extend_from_slice(&(se.len() as i32).to_be_bytes());
                 res.extend(se);
             }
             WireCommands::NoSuchSegment(no_such_seg_cmd) => {
                 res.extend_from_slice(&NoSuchSegmentCommand::TYPE_CODE.to_be_bytes());
-<<<<<<< HEAD
-                let se = no_such_seg_cmd.write_fields();
-=======
                 let se = no_such_seg_cmd.write_fields()?;
->>>>>>> 3890e3b4
                 res.extend_from_slice(&(se.len() as i32).to_be_bytes());
                 res.extend(se);
             }
             WireCommands::TableSegmentNotEmpty(table_seg_not_empty_cmd) => {
                 res.extend_from_slice(&TableSegmentNotEmptyCommand::TYPE_CODE.to_be_bytes());
-<<<<<<< HEAD
-                let se = table_seg_not_empty_cmd.write_fields();
-=======
                 let se = table_seg_not_empty_cmd.write_fields()?;
->>>>>>> 3890e3b4
                 res.extend_from_slice(&(se.len() as i32).to_be_bytes());
                 res.extend(se);
             }
             WireCommands::InvalidEventNumber(invalid_event_num_cmd) => {
                 res.extend_from_slice(&InvalidEventNumberCommand::TYPE_CODE.to_be_bytes());
-<<<<<<< HEAD
-                let se = invalid_event_num_cmd.write_fields();
-=======
                 let se = invalid_event_num_cmd.write_fields()?;
->>>>>>> 3890e3b4
                 res.extend_from_slice(&(se.len() as i32).to_be_bytes());
                 res.extend(se);
             }
             WireCommands::OperationUnsupported(operation_unsupported_cmd) => {
                 res.extend_from_slice(&OperationUnsupportedCommand::TYPE_CODE.to_be_bytes());
-<<<<<<< HEAD
-                let se = operation_unsupported_cmd.write_fields();
-=======
                 let se = operation_unsupported_cmd.write_fields()?;
->>>>>>> 3890e3b4
                 res.extend_from_slice(&(se.len() as i32).to_be_bytes());
                 res.extend(se);
             }
             WireCommands::Padding(padding_command) => {
                 res.extend_from_slice(&PaddingCommand::TYPE_CODE.to_be_bytes());
-<<<<<<< HEAD
-                let se = padding_command.write_fields();
-=======
                 let se = padding_command.write_fields()?;
->>>>>>> 3890e3b4
                 res.extend_from_slice(&(se.len() as i32).to_be_bytes());
                 res.extend(se);
             }
             WireCommands::PartialEvent(partial_event_cmd) => {
                 res.extend_from_slice(&PartialEventCommand::TYPE_CODE.to_be_bytes());
-<<<<<<< HEAD
-                let se = partial_event_cmd.write_fields();
-=======
                 let se = partial_event_cmd.write_fields()?;
->>>>>>> 3890e3b4
                 res.extend_from_slice(&(se.len() as i32).to_be_bytes());
                 res.extend(se);
             }
             WireCommands::Event(event_cmd) => {
-<<<<<<< HEAD
-                res.extend_from_slice(&(EventCommand::TYPE_CODE).to_be_bytes());
-                let se = event_cmd.write_fields();
-=======
                 res.extend_from_slice(&EventCommand::TYPE_CODE.to_be_bytes());
                 let se = event_cmd.write_fields()?;
->>>>>>> 3890e3b4
                 res.extend_from_slice(&(se.len() as i32).to_be_bytes());
                 res.extend(se);
             }
             WireCommands::SetupAppend(setup_append_cmd) => {
                 res.extend_from_slice(&SetupAppendCommand::TYPE_CODE.to_be_bytes());
-<<<<<<< HEAD
-                let se = setup_append_cmd.write_fields();
-=======
                 let se = setup_append_cmd.write_fields()?;
->>>>>>> 3890e3b4
                 res.extend_from_slice(&(se.len() as i32).to_be_bytes());
                 res.extend(se);
             }
             WireCommands::AppendBlock(append_block_cmd) => {
                 res.extend_from_slice(&AppendBlockCommand::TYPE_CODE.to_be_bytes());
-<<<<<<< HEAD
-                let se = append_block_cmd.write_fields();
-=======
                 let se = append_block_cmd.write_fields()?;
->>>>>>> 3890e3b4
                 res.extend_from_slice(&(se.len() as i32).to_be_bytes());
                 res.extend(se);
             }
             WireCommands::AppendBlockEnd(append_block_end_cmd) => {
                 res.extend_from_slice(&AppendBlockEndCommand::TYPE_CODE.to_be_bytes());
-<<<<<<< HEAD
-                let se = append_block_end_cmd.write_fields();
-=======
                 let se = append_block_end_cmd.write_fields()?;
->>>>>>> 3890e3b4
                 res.extend_from_slice(&(se.len() as i32).to_be_bytes());
                 res.extend(se);
             }
             WireCommands::ConditionalAppend(conditional_append_cmd) => {
                 res.extend_from_slice(&ConditionalAppendCommand::TYPE_CODE.to_be_bytes());
-<<<<<<< HEAD
-                let se = conditional_append_cmd.write_fields();
-=======
                 let se = conditional_append_cmd.write_fields()?;
->>>>>>> 3890e3b4
                 res.extend_from_slice(&(se.len() as i32).to_be_bytes());
                 res.extend(se);
             }
             WireCommands::AppendSetup(append_setup_cmd) => {
                 res.extend_from_slice(&AppendSetupCommand::TYPE_CODE.to_be_bytes());
-<<<<<<< HEAD
-                let se = append_setup_cmd.write_fields();
-=======
                 let se = append_setup_cmd.write_fields()?;
->>>>>>> 3890e3b4
                 res.extend_from_slice(&(se.len() as i32).to_be_bytes());
                 res.extend(se);
             }
             WireCommands::DataAppended(data_appended_cmd) => {
                 res.extend_from_slice(&DataAppendedCommand::TYPE_CODE.to_be_bytes());
-<<<<<<< HEAD
-                let se = data_appended_cmd.write_fields();
-=======
                 let se = data_appended_cmd.write_fields()?;
->>>>>>> 3890e3b4
                 res.extend_from_slice(&(se.len() as i32).to_be_bytes());
                 res.extend(se);
             }
             WireCommands::ConditionalCheckFailed(conditional_check_failed_cmd) => {
                 res.extend_from_slice(&ConditionalCheckFailedCommand::TYPE_CODE.to_be_bytes());
-<<<<<<< HEAD
-                let se = conditional_check_failed_cmd.write_fields();
-=======
                 let se = conditional_check_failed_cmd.write_fields()?;
->>>>>>> 3890e3b4
                 res.extend_from_slice(&(se.len() as i32).to_be_bytes());
                 res.extend(se);
             }
             WireCommands::ReadSegment(read_segment_cmd) => {
                 res.extend_from_slice(&ReadSegmentCommand::TYPE_CODE.to_be_bytes());
-<<<<<<< HEAD
-                let se = read_segment_cmd.write_fields();
-=======
                 let se = read_segment_cmd.write_fields()?;
->>>>>>> 3890e3b4
                 res.extend_from_slice(&(se.len() as i32).to_be_bytes());
                 res.extend(se);
             }
             WireCommands::SegmentRead(segment_read_cmd) => {
                 res.extend_from_slice(&SegmentReadCommand::TYPE_CODE.to_be_bytes());
-<<<<<<< HEAD
-                let se = segment_read_cmd.write_fields();
-=======
                 let se = segment_read_cmd.write_fields()?;
->>>>>>> 3890e3b4
                 res.extend_from_slice(&(se.len() as i32).to_be_bytes());
                 res.extend(se);
             }
             WireCommands::GetSegmentAttribute(get_segment_attribute_cmd) => {
                 res.extend_from_slice(&GetSegmentAttributeCommand::TYPE_CODE.to_be_bytes());
-<<<<<<< HEAD
-                let se = get_segment_attribute_cmd.write_fields();
-=======
                 let se = get_segment_attribute_cmd.write_fields()?;
->>>>>>> 3890e3b4
                 res.extend_from_slice(&(se.len() as i32).to_be_bytes());
                 res.extend(se);
             }
             WireCommands::SegmentAttribute(segment_attribute_cmd) => {
                 res.extend_from_slice(&SegmentAttributeCommand::TYPE_CODE.to_be_bytes());
-<<<<<<< HEAD
-                let se = segment_attribute_cmd.write_fields();
-=======
                 let se = segment_attribute_cmd.write_fields()?;
->>>>>>> 3890e3b4
                 res.extend_from_slice(&(se.len() as i32).to_be_bytes());
                 res.extend(se);
             }
             WireCommands::UpdateSegmentAttribute(update_segment_attribute_cmd) => {
                 res.extend_from_slice(&UpdateSegmentAttributeCommand::TYPE_CODE.to_be_bytes());
-<<<<<<< HEAD
-                let se = update_segment_attribute_cmd.write_fields();
-=======
                 let se = update_segment_attribute_cmd.write_fields()?;
->>>>>>> 3890e3b4
                 res.extend_from_slice(&(se.len() as i32).to_be_bytes());
                 res.extend(se);
             }
             WireCommands::SegmentAttributeUpdated(segment_attribute_updated_cmd) => {
                 res.extend_from_slice(&SegmentAttributeUpdatedCommand::TYPE_CODE.to_be_bytes());
-<<<<<<< HEAD
-                let se = segment_attribute_updated_cmd.write_fields();
-=======
                 let se = segment_attribute_updated_cmd.write_fields()?;
->>>>>>> 3890e3b4
                 res.extend_from_slice(&(se.len() as i32).to_be_bytes());
                 res.extend(se);
             }
             WireCommands::GetStreamSegmentInfo(get_stream_segment_info_cmd) => {
                 res.extend_from_slice(&GetStreamSegmentInfoCommand::TYPE_CODE.to_be_bytes());
-<<<<<<< HEAD
-                let se = get_stream_segment_info_cmd.write_fields();
-=======
                 let se = get_stream_segment_info_cmd.write_fields()?;
->>>>>>> 3890e3b4
                 res.extend_from_slice(&(se.len() as i32).to_be_bytes());
                 res.extend(se);
             }
             WireCommands::StreamSegmentInfo(stream_segment_info_cmd) => {
                 res.extend_from_slice(&StreamSegmentInfoCommand::TYPE_CODE.to_be_bytes());
-<<<<<<< HEAD
-                let se = stream_segment_info_cmd.write_fields();
-=======
                 let se = stream_segment_info_cmd.write_fields()?;
->>>>>>> 3890e3b4
                 res.extend_from_slice(&(se.len() as i32).to_be_bytes());
                 res.extend(se);
             }
             WireCommands::CreateSegment(create_segment_cmd) => {
                 res.extend_from_slice(&CreateSegmentCommand::TYPE_CODE.to_be_bytes());
-<<<<<<< HEAD
-                let se = create_segment_cmd.write_fields();
-=======
                 let se = create_segment_cmd.write_fields()?;
->>>>>>> 3890e3b4
                 res.extend_from_slice(&(se.len() as i32).to_be_bytes());
                 res.extend(se);
             }
             WireCommands::CreateTableSegment(create_table_segment_command) => {
                 res.extend_from_slice(&CreateTableSegmentCommand::TYPE_CODE.to_be_bytes());
-<<<<<<< HEAD
-                let se = create_table_segment_command.write_fields();
-=======
                 let se = create_table_segment_command.write_fields()?;
->>>>>>> 3890e3b4
                 res.extend_from_slice(&(se.len() as i32).to_be_bytes());
                 res.extend(se);
             }
             WireCommands::SegmentCreated(segment_created_cmd) => {
                 res.extend_from_slice(&SegmentCreatedCommand::TYPE_CODE.to_be_bytes());
-<<<<<<< HEAD
-                let se = segment_created_cmd.write_fields();
-=======
                 let se = segment_created_cmd.write_fields()?;
->>>>>>> 3890e3b4
                 res.extend_from_slice(&(se.len() as i32).to_be_bytes());
                 res.extend(se);
             }
             WireCommands::UpdateSegmentPolicy(update_segment_policy_cmd) => {
                 res.extend_from_slice(&UpdateSegmentPolicyCommand::TYPE_CODE.to_be_bytes());
-<<<<<<< HEAD
-                let se = update_segment_policy_cmd.write_fields();
-=======
                 let se = update_segment_policy_cmd.write_fields()?;
->>>>>>> 3890e3b4
                 res.extend_from_slice(&(se.len() as i32).to_be_bytes());
                 res.extend(se);
             }
             WireCommands::SegmentPolicyUpdated(segment_policy_updated_cmd) => {
                 res.extend_from_slice(&SegmentPolicyUpdatedCommand::TYPE_CODE.to_be_bytes());
-<<<<<<< HEAD
-                let se = segment_policy_updated_cmd.write_fields();
-                res.extend_from_slice(&(se.len() as i32).to_be_bytes());
-                res.extend(se);
-            }
-            WireCommands::MergeSegments(merge_segments_cmd) => {
-                res.extend_from_slice(&MergeSegmentsCommand::TYPE_CODE.to_be_bytes());
-                let se = merge_segments_cmd.write_fields();
-=======
                 let se = segment_policy_updated_cmd.write_fields()?;
                 res.extend_from_slice(&(se.len() as i32).to_be_bytes());
                 res.extend(se)
@@ -413,261 +271,161 @@
             WireCommands::MergeSegments(merge_segments_cmd) => {
                 res.extend_from_slice(&MergeSegmentsCommand::TYPE_CODE.to_be_bytes());
                 let se = merge_segments_cmd.write_fields()?;
->>>>>>> 3890e3b4
                 res.extend_from_slice(&(se.len() as i32).to_be_bytes());
                 res.extend(se);
             }
             WireCommands::MergeTableSegments(merge_table_segments_cmd) => {
                 res.extend_from_slice(&MergeTableSegmentsCommand::TYPE_CODE.to_be_bytes());
-<<<<<<< HEAD
-                let se = merge_table_segments_cmd.write_fields();
-=======
                 let se = merge_table_segments_cmd.write_fields()?;
->>>>>>> 3890e3b4
                 res.extend_from_slice(&(se.len() as i32).to_be_bytes());
                 res.extend(se);
             }
             WireCommands::SegmentsMerged(segments_merged_cmd) => {
                 res.extend_from_slice(&SegmentsMergedCommand::TYPE_CODE.to_be_bytes());
-<<<<<<< HEAD
-                let se = segments_merged_cmd.write_fields();
-=======
                 let se = segments_merged_cmd.write_fields()?;
->>>>>>> 3890e3b4
                 res.extend_from_slice(&(se.len() as i32).to_be_bytes());
                 res.extend(se);
             }
             WireCommands::SealSegment(seal_segment_cmd) => {
                 res.extend_from_slice(&SealSegmentCommand::TYPE_CODE.to_be_bytes());
-<<<<<<< HEAD
-                let se = seal_segment_cmd.write_fields();
-=======
                 let se = seal_segment_cmd.write_fields()?;
->>>>>>> 3890e3b4
                 res.extend_from_slice(&(se.len() as i32).to_be_bytes());
                 res.extend(se);
             }
             WireCommands::SealTableSegment(seal_table_segment_cmd) => {
                 res.extend_from_slice(&SealTableSegmentCommand::TYPE_CODE.to_be_bytes());
-<<<<<<< HEAD
-                let se = seal_table_segment_cmd.write_fields();
-=======
                 let se = seal_table_segment_cmd.write_fields()?;
->>>>>>> 3890e3b4
                 res.extend_from_slice(&(se.len() as i32).to_be_bytes());
                 res.extend(se);
             }
             WireCommands::SegmentSealed(segment_sealed_cmd) => {
                 res.extend_from_slice(&SegmentSealedCommand::TYPE_CODE.to_be_bytes());
-<<<<<<< HEAD
-                let se = segment_sealed_cmd.write_fields();
-=======
                 let se = segment_sealed_cmd.write_fields()?;
->>>>>>> 3890e3b4
                 res.extend_from_slice(&(se.len() as i32).to_be_bytes());
                 res.extend(se);
             }
             WireCommands::TruncateSegment(truncate_segment_cmd) => {
                 res.extend_from_slice(&TruncateSegmentCommand::TYPE_CODE.to_be_bytes());
-<<<<<<< HEAD
-                let se = truncate_segment_cmd.write_fields();
-=======
                 let se = truncate_segment_cmd.write_fields()?;
->>>>>>> 3890e3b4
                 res.extend_from_slice(&(se.len() as i32).to_be_bytes());
                 res.extend(se);
             }
             WireCommands::SegmentTruncated(segment_truncated_cmd) => {
                 res.extend_from_slice(&SegmentTruncatedCommand::TYPE_CODE.to_be_bytes());
-<<<<<<< HEAD
-                let se = segment_truncated_cmd.write_fields();
-=======
                 let se = segment_truncated_cmd.write_fields()?;
->>>>>>> 3890e3b4
                 res.extend_from_slice(&(se.len() as i32).to_be_bytes());
                 res.extend(se);
             }
             WireCommands::DeleteSegment(delete_segment_cmd) => {
                 res.extend_from_slice(&DeleteSegmentCommand::TYPE_CODE.to_be_bytes());
-<<<<<<< HEAD
-                let se = delete_segment_cmd.write_fields();
-=======
                 let se = delete_segment_cmd.write_fields()?;
->>>>>>> 3890e3b4
                 res.extend_from_slice(&(se.len() as i32).to_be_bytes());
                 res.extend(se);
             }
             WireCommands::DeleteTableSegment(delete_table_segment_cmd) => {
                 res.extend_from_slice(&DeleteTableSegmentCommand::TYPE_CODE.to_be_bytes());
-<<<<<<< HEAD
-                let se = delete_table_segment_cmd.write_fields();
-=======
                 let se = delete_table_segment_cmd.write_fields()?;
->>>>>>> 3890e3b4
                 res.extend_from_slice(&(se.len() as i32).to_be_bytes());
                 res.extend(se);
             }
             WireCommands::SegmentDeleted(segment_deleted_cmd) => {
                 res.extend_from_slice(&SegmentDeletedCommand::TYPE_CODE.to_be_bytes());
-<<<<<<< HEAD
-                let se = segment_deleted_cmd.write_fields();
-=======
                 let se = segment_deleted_cmd.write_fields()?;
->>>>>>> 3890e3b4
                 res.extend_from_slice(&(se.len() as i32).to_be_bytes());
                 res.extend(se);
             }
             WireCommands::KeepAlive(keep_alive_cmd) => {
                 res.extend_from_slice(&KeepAliveCommand::TYPE_CODE.to_be_bytes());
-<<<<<<< HEAD
-                let se = keep_alive_cmd.write_fields();
-=======
                 let se = keep_alive_cmd.write_fields()?;
->>>>>>> 3890e3b4
                 res.extend_from_slice(&(se.len() as i32).to_be_bytes());
                 res.extend(se);
             }
             WireCommands::AuthTokenCheckFailed(auth_token_check_failed_cmd) => {
                 res.extend_from_slice(&AuthTokenCheckFailedCommand::TYPE_CODE.to_be_bytes());
-<<<<<<< HEAD
-                let se = auth_token_check_failed_cmd.write_fields();
-=======
                 let se = auth_token_check_failed_cmd.write_fields()?;
->>>>>>> 3890e3b4
                 res.extend_from_slice(&(se.len() as i32).to_be_bytes());
                 res.extend(se);
             }
             WireCommands::UpdateTableEntries(update_table_entries_cmd) => {
                 res.extend_from_slice(&UpdateTableEntriesCommand::TYPE_CODE.to_be_bytes());
-<<<<<<< HEAD
-                let se = update_table_entries_cmd.write_fields();
-=======
                 let se = update_table_entries_cmd.write_fields()?;
->>>>>>> 3890e3b4
                 res.extend_from_slice(&(se.len() as i32).to_be_bytes());
                 res.extend(se);
             }
             WireCommands::TableEntriesUpdated(table_entries_updated_cmd) => {
                 res.extend_from_slice(&TableEntriesUpdatedCommand::TYPE_CODE.to_be_bytes());
-<<<<<<< HEAD
-                let se = table_entries_updated_cmd.write_fields();
-=======
                 let se = table_entries_updated_cmd.write_fields()?;
->>>>>>> 3890e3b4
                 res.extend_from_slice(&(se.len() as i32).to_be_bytes());
                 res.extend(se);
             }
             WireCommands::RemoveTableKeys(remove_table_keys_cmd) => {
                 res.extend_from_slice(&RemoveTableKeysCommand::TYPE_CODE.to_be_bytes());
-<<<<<<< HEAD
-                let se = remove_table_keys_cmd.write_fields();
-=======
                 let se = remove_table_keys_cmd.write_fields()?;
->>>>>>> 3890e3b4
                 res.extend_from_slice(&(se.len() as i32).to_be_bytes());
                 res.extend(se);
             }
             WireCommands::TableKeysRemoved(table_key_removed_cmd) => {
                 res.extend_from_slice(&TableKeysRemovedCommand::TYPE_CODE.to_be_bytes());
-<<<<<<< HEAD
-                let se = table_key_removed_cmd.write_fields();
-=======
                 let se = table_key_removed_cmd.write_fields()?;
->>>>>>> 3890e3b4
                 res.extend_from_slice(&(se.len() as i32).to_be_bytes());
                 res.extend(se);
             }
             WireCommands::ReadTable(read_table_cmd) => {
                 res.extend_from_slice(&ReadTableCommand::TYPE_CODE.to_be_bytes());
-<<<<<<< HEAD
-                let se = read_table_cmd.write_fields();
-=======
                 let se = read_table_cmd.write_fields()?;
->>>>>>> 3890e3b4
                 res.extend_from_slice(&(se.len() as i32).to_be_bytes());
                 res.extend(se);
             }
             WireCommands::TableRead(table_read_cmd) => {
                 res.extend_from_slice(&TableReadCommand::TYPE_CODE.to_be_bytes());
-<<<<<<< HEAD
-                let se = table_read_cmd.write_fields();
-=======
                 let se = table_read_cmd.write_fields()?;
->>>>>>> 3890e3b4
                 res.extend_from_slice(&(se.len() as i32).to_be_bytes());
                 res.extend(se);
             }
             WireCommands::ReadTableKeys(read_table_keys_cmd) => {
                 res.extend_from_slice(&ReadTableKeysCommand::TYPE_CODE.to_be_bytes());
-<<<<<<< HEAD
-                let se = read_table_keys_cmd.write_fields();
-=======
                 let se = read_table_keys_cmd.write_fields()?;
->>>>>>> 3890e3b4
                 res.extend_from_slice(&(se.len() as i32).to_be_bytes());
                 res.extend(se);
             }
             WireCommands::TableKeysRead(table_keys_read_cmd) => {
                 res.extend_from_slice(&TableKeysReadCommand::TYPE_CODE.to_be_bytes());
-<<<<<<< HEAD
-                let se = table_keys_read_cmd.write_fields();
-=======
                 let se = table_keys_read_cmd.write_fields()?;
->>>>>>> 3890e3b4
                 res.extend_from_slice(&(se.len() as i32).to_be_bytes());
                 res.extend(se);
             }
             WireCommands::ReadTableEntries(read_table_entries_cmd) => {
                 res.extend_from_slice(&ReadTableEntriesCommand::TYPE_CODE.to_be_bytes());
-<<<<<<< HEAD
-                let se = read_table_entries_cmd.write_fields();
-=======
                 let se = read_table_entries_cmd.write_fields()?;
->>>>>>> 3890e3b4
                 res.extend_from_slice(&(se.len() as i32).to_be_bytes());
                 res.extend(se);
             }
             WireCommands::TableEntriesRead(table_entries_read_cmd) => {
                 res.extend_from_slice(&TableEntriesReadCommand::TYPE_CODE.to_be_bytes());
-<<<<<<< HEAD
-                let se = table_entries_read_cmd.write_fields();
-=======
                 let se = table_entries_read_cmd.write_fields()?;
->>>>>>> 3890e3b4
                 res.extend_from_slice(&(se.len() as i32).to_be_bytes());
                 res.extend(se);
             }
             WireCommands::TableKeyDoesNotExist(table_key_does_not_exist_cmd) => {
                 res.extend_from_slice(&TableKeyDoesNotExistCommand::TYPE_CODE.to_be_bytes());
-<<<<<<< HEAD
-                let se = table_key_does_not_exist_cmd.write_fields();
-=======
                 let se = table_key_does_not_exist_cmd.write_fields()?;
->>>>>>> 3890e3b4
                 res.extend_from_slice(&(se.len() as i32).to_be_bytes());
                 res.extend(se);
             }
             WireCommands::TableKeyBadVersion(table_key_bad_version_cmd) => {
                 res.extend_from_slice(&TableKeyBadVersionCommand::TYPE_CODE.to_be_bytes());
-<<<<<<< HEAD
-                let se = table_key_bad_version_cmd.write_fields();
-=======
                 let se = table_key_bad_version_cmd.write_fields()?;
->>>>>>> 3890e3b4
-                res.extend_from_slice(&(se.len() as i32).to_be_bytes());
-                res.extend(se);
-            }
+                res.extend_from_slice(&(se.len() as i32).to_be_bytes());
+                res.extend(se);
+            }
+            _ => panic!("Unknown WireCommands"),
         }
         Ok(res)
     }
 }
 
 impl Decode for WireCommands {
-<<<<<<< HEAD
-    fn read_from(raw_input: &[u8]) -> WireCommands {
-=======
     fn read_from(raw_input: &Vec<u8>) -> Result<WireCommands, CommandError> {
->>>>>>> 3890e3b4
         let type_code = BigEndian::read_i32(raw_input);
         let _length = BigEndian::read_i32(&raw_input[4..]);
         let input = &raw_input[8..];
