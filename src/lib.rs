--- conflicted
+++ resolved
@@ -36,12 +36,9 @@
 pub mod event_stream_writer;
 pub mod raw_client;
 pub mod segment_reader;
-<<<<<<< HEAD
 pub mod transactional_event_stream_writer;
-=======
 mod stream;
 pub mod tablemap;
->>>>>>> c7159bbb
 
 pub static REQUEST_ID_GENERATOR: AtomicI64 = AtomicI64::new(0);
 
