--- conflicted
+++ resolved
@@ -36,11 +36,8 @@
 pub mod event_stream_writer;
 pub mod raw_client;
 pub mod segment_reader;
-<<<<<<< HEAD
 pub mod tablemap;
-=======
 mod stream;
->>>>>>> c0b38643
 
 pub static REQUEST_ID_GENERATOR: AtomicI64 = AtomicI64::new(0);
 
