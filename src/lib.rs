//
// Copyright (c) Dell Inc., or its subsidiaries. All Rights Reserved.
//
// Licensed under the Apache License, Version 2.0 (the "License");
// you may not use this file except in compliance with the License.
// You may obtain a copy of the License at
//
//     http://www.apache.org/licenses/LICENSE-2.0
//

#![allow(dead_code)]
#![deny(
    clippy::all,
    clippy::cargo,
    clippy::else_if_without_else,
    clippy::empty_line_after_outer_attr,
    clippy::multiple_inherent_impl,
    clippy::mut_mut,
    clippy::path_buf_push_overwrite
)]
#![warn(
    clippy::cargo_common_metadata,
    clippy::mutex_integer,
    clippy::needless_borrow,
    clippy::unwrap_used,
    clippy::similar_names
)]
#![allow(clippy::multiple_crate_versions, clippy::needless_doctest_main)]

use pcg_rand::Pcg32;
use rand::{Rng, SeedableRng};
use std::cell::RefCell;
use std::sync::atomic::{AtomicI64, Ordering};

pub mod byte_stream;
pub mod client_factory;
pub mod error;
pub mod event_stream_writer;
pub mod raw_client;
pub mod segment_reader;
mod stream;
pub mod table_synchronizer;
pub mod tablemap;
<<<<<<< HEAD
pub static REQUEST_ID_GENERATOR: AtomicI64 = AtomicI64::new(0);
=======
pub mod transaction;

thread_local! {
    pub(crate) static RNG: RefCell<Pcg32> = RefCell::new(Pcg32::from_entropy());
}

pub(crate) static REQUEST_ID_GENERATOR: AtomicI64 = AtomicI64::new(0);
>>>>>>> f7cdee83

///
/// Function used to generate request ids for all the modules.
///
pub(crate) fn get_request_id() -> i64 {
    REQUEST_ID_GENERATOR.fetch_add(1, Ordering::SeqCst) + 1
}

/// Function used to generate random u64.
pub(crate) fn get_random_u64() -> u64 {
    RNG.with(|rng| rng.borrow_mut().gen())
}

/// Function used to generate random i64.
pub(crate) fn get_random_f64() -> f64 {
    RNG.with(|rng| rng.borrow_mut().gen())
}

#[macro_use]
extern crate derive_new;

/// There is a known issue that rust doesn't print log from thread even when nocapture is not set.
/// This will setup logger globally so logs can be printed to the same place.
pub(crate) fn setup_logger() -> Result<(), fern::InitError> {
    fern::Dispatch::new()
        .format(|out, message, record| {
            out.finish(format_args!(
                "{}[{}][{}] {}",
                chrono::Local::now().format("[%Y-%m-%d][%H:%M:%S]"),
                record.target(),
                record.level(),
                message
            ))
        })
        .level(log::LevelFilter::Info)
        .chain(std::io::stdout())
        .chain(fern::log_file("./output.log")?)
        .apply()?;
    Ok(())
}<|MERGE_RESOLUTION|>--- conflicted
+++ resolved
@@ -41,9 +41,6 @@
 mod stream;
 pub mod table_synchronizer;
 pub mod tablemap;
-<<<<<<< HEAD
-pub static REQUEST_ID_GENERATOR: AtomicI64 = AtomicI64::new(0);
-=======
 pub mod transaction;
 
 thread_local! {
@@ -51,7 +48,6 @@
 }
 
 pub(crate) static REQUEST_ID_GENERATOR: AtomicI64 = AtomicI64::new(0);
->>>>>>> f7cdee83
 
 ///
 /// Function used to generate request ids for all the modules.
