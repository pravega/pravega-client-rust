--- conflicted
+++ resolved
@@ -10,19 +10,13 @@
 
 #[macro_use]
 extern crate lazy_static;
-<<<<<<< HEAD
-pub mod commands;
-pub mod wirecommands;
-mod error;
-pub mod connection_factory;
-=======
 
 pub mod wire_protocol {
     mod commands;
     mod wire_commands;
+    mod error;
     //Public for docs to build. (TODO: Is there a better way to do this?)
     pub mod connection_factory;
     #[cfg(test)]
     mod tests;
-}
->>>>>>> 017bce3e
+}