--- conflicted
+++ resolved
@@ -8,24 +8,6 @@
 //     http://www.apache.org/licenses/LICENSE-2.0
 //
 
-<<<<<<< HEAD
-#[macro_use]
-extern crate lazy_static;
-#[macro_use]
-extern crate derive_builder;
-
-pub mod wire_protocol {
-    mod commands;
-    mod wire_commands;
-    //Public for docs to build. (TODO: Is there a better way to do this?)
-    pub mod client_config;
-    pub mod connection_factory;
-    pub mod connection_pool;
-    #[cfg(test)]
-    mod tests;
-    pub mod wirecommand_reader;
-}
-=======
 #![allow(dead_code)]
 #![deny(
     clippy::all,
@@ -48,5 +30,4 @@
 
 mod byte_stream;
 mod client_factory;
-mod raw_client;
->>>>>>> b738be2d
+mod raw_client;