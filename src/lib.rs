--- conflicted
+++ resolved
@@ -32,10 +32,16 @@
 
 pub mod byte_stream;
 pub mod client_factory;
-<<<<<<< HEAD
 pub mod error;
 pub mod event_stream_writer;
 pub mod raw_client;
+pub mod segment_reader;
+
+pub static REQUEST_ID_GENERATOR: AtomicI64 = AtomicI64::new(0);
+
+#[macro_use]
+extern crate derive_new;
+
 
 /// There is a known issue that rust doesn't print log from thread even when nocapture is not set.
 /// This will setup logger globally so logs can be printed to the same place.
@@ -56,12 +62,3 @@
         .apply()?;
     Ok(())
 }
-=======
-pub mod raw_client;
-pub mod segment_reader;
-
-pub static REQUEST_ID_GENERATOR: AtomicI64 = AtomicI64::new(0);
-
-#[macro_use]
-extern crate derive_new;
->>>>>>> 49d0991f
