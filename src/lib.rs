--- conflicted
+++ resolved
@@ -27,12 +27,8 @@
     clippy::similar_names
 )]
 #![allow(clippy::multiple_crate_versions)]
-<<<<<<< HEAD
-use std::sync::atomic::AtomicI64;
-=======
 
 use std::sync::atomic::{AtomicI64, Ordering};
->>>>>>> c7159bbb
 
 pub mod byte_stream;
 pub mod client_factory;
