//
// Copyright (c) Dell Inc., or its subsidiaries. All Rights Reserved.
//
// Licensed under the Apache License, Version 2.0 (the "License");
// you may not use this file except in compliance with the License.
// You may obtain a copy of the License at
//
//     http://www.apache.org/licenses/LICENSE-2.0
//

#[macro_use]
extern crate lazy_static;
<<<<<<< HEAD
pub mod commands;
pub mod connection_factory;
pub mod wirecommand_reader;
pub mod wirecommands;
=======

pub mod wire_protocol {
    mod commands;
    mod wire_commands;
    //Public for docs to build. (TODO: Is there a better way to do this?)
    pub mod connection_factory;
    #[cfg(test)]
    mod tests;
}
>>>>>>> 017bce3e
<|MERGE_RESOLUTION|>--- conflicted
+++ resolved
@@ -10,19 +10,12 @@
 
 #[macro_use]
 extern crate lazy_static;
-<<<<<<< HEAD
-pub mod commands;
-pub mod connection_factory;
-pub mod wirecommand_reader;
-pub mod wirecommands;
-=======
-
 pub mod wire_protocol {
     mod commands;
     mod wire_commands;
     //Public for docs to build. (TODO: Is there a better way to do this?)
     pub mod connection_factory;
+    pub mod wirecommand_reader;
     #[cfg(test)]
     mod tests;
 }
->>>>>>> 017bce3e
