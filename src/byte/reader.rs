//
// Copyright (c) Dell Inc., or its subsidiaries. All Rights Reserved.
//
// Licensed under the Apache License, Version 2.0 (the "License");
// you may not use this file except in compliance with the License.
// You may obtain a copy of the License at
//
// http://www.apache.org/licenses/LICENSE-2.0
//

use crate::client_factory::ClientFactory;
use crate::segment::metadata::SegmentMetadataClient;
use crate::segment::reader::PrefetchingAsyncSegmentReader;

use pravega_client_shared::ScopedSegment;

use std::convert::TryInto;
use std::io::{Error, ErrorKind, Read, Seek, SeekFrom};
use std::sync::Arc;
use uuid::Uuid;

/// A ByteReader enables reading raw bytes from a segment.
///
/// The ByteReader implements [`Read`] and [`Seek`] trait in the standard library.
///
/// Internally ByteReader uses a prefetching reader that prefetches data from the server in the background.
/// The prefetched data is cached in memory so any sequential reads should be able to hit the cache.
///
/// Any seek operation will invalidate the cache and causes cache miss, so frequent seek and read operations
/// might not have good performance.
///
/// You can also wrap ByteReader with [`BufReader`], but doing so will not increase performance further.
///
/// [`Read`]: https://doc.rust-lang.org/std/io/trait.Read.html
/// [`Seek`]: https://doc.rust-lang.org/stable/std/io/trait.Seek.html
/// [`BufReader`]: https://doc.rust-lang.org/std/io/struct.BufReader.html
///
/// # Examples
/// ```no_run
/// use pravega_client_config::ClientConfigBuilder;
/// use pravega_client::client_factory::ClientFactory;
/// use pravega_client_shared::ScopedSegment;
/// use std::io::Read;
///
/// fn main() {
///     // assuming Pravega controller is running at endpoint `localhost:9090`
///     let config = ClientConfigBuilder::default()
///         .controller_uri("localhost:9090")
///         .build()
///         .expect("creating config");
///
///     let client_factory = ClientFactory::new(config);
///
///     // assuming scope:myscope, stream:mystream and segment with id 0 do exist.
///     let segment = ScopedSegment::from("myscope/mystream/0");
///
///     let mut byte_reader = client_factory.create_byte_reader(segment);
///     let mut buf: Vec<u8> = vec![0; 4];
///     let size = byte_reader.read(&mut buf).expect("read from byte stream");
/// }
/// ```
pub struct ByteReader {
    reader_id: Uuid,
    pub segment: ScopedSegment,
    reader: Option<PrefetchingAsyncSegmentReader>,
    reader_buffer_size: usize,
    metadata_client: SegmentMetadataClient,
    pub factory: ClientFactory,
}

impl Read for ByteReader {
    fn read(&mut self, buf: &mut [u8]) -> Result<usize, Error> {
        let result = self
            .factory
            .runtime()
            .block_on(self.reader.as_mut().unwrap().read(buf));
        result.map_err(|e| Error::new(ErrorKind::Other, format!("Error: {:?}", e)))
    }
}

impl ByteReader {
    pub(crate) fn new(segment: ScopedSegment, factory: ClientFactory, buffer_size: usize) -> Self {
        factory
            .runtime()
            .block_on(ByteReader::new_async(segment, factory.clone(), buffer_size))
    }

    pub(crate) async fn new_async(
        segment: ScopedSegment,
        factory: ClientFactory,
        buffer_size: usize,
    ) -> Self {
<<<<<<< HEAD
        let async_reader = factory.create_async_segment_reader(segment.clone()).await;
=======
        let async_reader = factory.create_async_event_reader(segment.clone()).await;
>>>>>>> 530b0803
        let async_reader_wrapper = PrefetchingAsyncSegmentReader::new(
            factory.runtime().handle().clone(),
            Arc::new(Box::new(async_reader)),
            0,
            buffer_size,
        );
<<<<<<< HEAD
        let metadata_client = factory.create_segment_metadata_client(segment.clone()).await;
=======
        let metadata_client = factory.create_segment_metadata_client(segment).await;
>>>>>>> 530b0803
        ByteReader {
            reader_id: Uuid::new_v4(),
            segment,
            reader: Some(async_reader_wrapper),
            reader_buffer_size: buffer_size,
            metadata_client,
            factory,
        }
    }

    /// Read data asynchronously.
<<<<<<< HEAD
=======
    ///
    /// ```ignore
    /// let mut byte_reader = client_factory.create_byte_reader_async(segment).await;
    /// let mut buf: Vec<u8> = vec![0; 4];
    /// let size = byte_reader.read_async(&mut buf).expect("read");
    /// ```
>>>>>>> 530b0803
    pub async fn read_async(&mut self, buf: &mut [u8]) -> Result<usize, Error> {
        self.reader
            .as_mut()
            .unwrap()
            .read(buf)
            .await
            .map_err(|e| Error::new(ErrorKind::Other, format!("Error: {:?}", e)))
    }

    /// Return the head of current readable data in the segment.
    ///
    /// The ByteReader is initialized to read from the segment at offset 0. However, it might
    /// encounter the SegmentIsTruncated error due to the segment has been truncated. In this case,
    /// application should call this method to get the current readable head and read from it.
    /// ```ignore
    /// let mut byte_reader = client_factory.create_byte_reader_async(segment).await;
    /// let offset = byte_reader.current_head().await.expect("get current head offset");
    /// ```
    pub async fn current_head(&self) -> std::io::Result<u64> {
        self.metadata_client
            .fetch_current_starting_head()
            .await
            .map(|i| i as u64)
            .map_err(|e| Error::new(ErrorKind::Other, format!("{:?}", e)))
    }

<<<<<<< HEAD
=======
    /// Return the tail offset of the segment.
    ///
    /// ```ignore
    /// let mut byte_reader = client_factory.create_byte_reader_async(segment).await;
    /// let offset = byte_reader.current_tail().await.expect("get current tail offset");
    /// ```
>>>>>>> 530b0803
    pub async fn current_tail(&self) -> std::io::Result<u64> {
        self.metadata_client
            .fetch_current_segment_length()
            .await
            .map(|i| i as u64)
            .map_err(|e| Error::new(ErrorKind::Other, format!("{:?}", e)))
    }

    /// Return the current read offset.
    ///
    /// ```ignore
    /// let mut byte_reader = client_factory.create_byte_reader(segment);
    /// let offset = byte_reader.current_offset();
    /// ```
    pub fn current_offset(&self) -> u64 {
        self.reader.as_ref().unwrap().offset as u64
    }

    /// Return the bytes that are available to read instantly without fetching from server.
    ///
    /// ByteReader has a buffer internally. This method returns the size of remaining data in that buffer.
    /// ```ignore
    /// let mut byte_reader = client_factory.create_byte_reader(segment);
    /// let size = byte_reader.available();
    /// ```
    pub fn available(&self) -> usize {
        self.reader.as_ref().unwrap().available()
    }

    /// Seek to an offset asynchronously.
    pub async fn seek_async(&mut self, pos: SeekFrom) -> std::io::Result<u64> {
        match pos {
            SeekFrom::Start(offset) => {
                let offset = offset.try_into().map_err(|e| {
                    Error::new(
                        ErrorKind::InvalidInput,
                        format!("Overflowed when converting offset to i64: {:?}", e),
                    )
                })?;
                self.recreate_reader_wrapper(offset);
                Ok(offset as u64)
            }
            SeekFrom::Current(offset) => {
                let new_offset = self.reader.as_ref().unwrap().offset + offset;
                if new_offset < 0 {
                    Err(Error::new(
                        ErrorKind::InvalidInput,
                        "Cannot seek to a negative offset",
                    ))
                } else {
                    self.recreate_reader_wrapper(new_offset);
                    Ok(new_offset as u64)
                }
            }
            SeekFrom::End(offset) => {
                let tail = self
                    .metadata_client
                    .fetch_current_segment_length()
                    .await
                    .map_err(|e| Error::new(ErrorKind::Other, format!("{:?}", e)))?;
                if tail + offset < 0 {
                    Err(Error::new(
                        ErrorKind::InvalidInput,
                        "Cannot seek to a negative offset",
                    ))
                } else {
                    let new_offset = tail + offset;
                    self.recreate_reader_wrapper(new_offset);
                    Ok(new_offset as u64)
                }
            }
        }
    }
<<<<<<< HEAD
=======

>>>>>>> 530b0803
    fn recreate_reader_wrapper(&mut self, offset: i64) {
        let internal_reader = self.reader.take().unwrap().extract_reader();
        let new_reader_wrapper = PrefetchingAsyncSegmentReader::new(
            self.factory.runtime().handle().clone(),
            internal_reader,
            offset,
            self.reader_buffer_size,
        );
        self.reader = Some(new_reader_wrapper);
    }
}

/// The Seek implementation for ByteReader allows seeking to a byte offset from the beginning
/// of the stream or a byte offset relative to the current position in the stream.
/// If the stream has been truncated, the byte offset will be relative to the original beginning of the stream.
impl Seek for ByteReader {
    fn seek(&mut self, pos: SeekFrom) -> std::io::Result<u64> {
        let factory = self.factory.clone();
        factory.runtime().block_on(self.seek_async(pos))
    }
}

#[cfg(test)]
mod test {
    use super::*;
    use crate::byte::writer::ByteWriter;
    use crate::util::create_stream;
    use pravega_client_config::connection_type::{ConnectionType, MockType};
    use pravega_client_config::ClientConfigBuilder;
    use pravega_client_shared::PravegaNodeUri;
    use std::io::Write;
    use tokio::runtime::Runtime;

    #[test]
    fn test_byte_seek() {
        let rt = Runtime::new().unwrap();
        let (mut writer, mut reader) = create_reader_and_writer(&rt);

        // write 200 bytes
        let payload = vec![1; 200];
        writer.write(&payload).expect("write");
        writer.flush().expect("flush");

        // read 200 bytes from beginning
        let mut buf = vec![0; 200];
        let mut read = 0;
        while read != 200 {
            let r = reader.read(&mut buf).expect("read");
            read += r;
        }
        assert_eq!(read, 200);
        assert_eq!(buf, vec![1; 200]);

        // seek to head
        reader.seek(SeekFrom::Start(0)).expect("seek to head");
        assert_eq!(reader.current_offset(), 0);

        // seek to head with positive offset
        reader.seek(SeekFrom::Start(100)).expect("seek to head");
        assert_eq!(reader.current_offset(), 100);

        // seek to current with positive offset
        assert_eq!(reader.current_offset(), 100);
        reader.seek(SeekFrom::Current(100)).expect("seek to current");
        assert_eq!(reader.current_offset(), 200);

        // seek to current with negative offset
        reader.seek(SeekFrom::Current(-100)).expect("seek to current");
        assert_eq!(reader.current_offset(), 100);

        // seek to current invalid negative offset
        assert!(reader.seek(SeekFrom::Current(-200)).is_err());

        // seek to end
        reader.seek(SeekFrom::End(0)).expect("seek to end");
        assert_eq!(reader.current_offset(), 200);

        // seek to end with positive offset
        assert!(reader.seek(SeekFrom::End(1)).is_ok());

        // seek to end with negative offset
        reader.seek(SeekFrom::End(-100)).expect("seek to end");
        assert_eq!(reader.current_offset(), 100);

        // seek to end with invalid negative offset
        assert!(reader.seek(SeekFrom::End(-300)).is_err());
    }

    #[test]
    fn test_byte_stream_truncate() {
        let rt = Runtime::new().unwrap();
        let (mut writer, mut reader) = create_reader_and_writer(&rt);

        // write 200 bytes
        let payload = vec![1; 200];
        writer.write(&payload).expect("write");
        writer.flush().expect("flush");

        // truncate to offset 100
        rt.block_on(writer.truncate_data_before(100)).expect("truncate");

        // read truncated offset
        reader.seek(SeekFrom::Start(0)).expect("seek to head");
        let mut buf = vec![0; 100];
        assert!(reader.read(&mut buf).is_err());

        // read from current head
        let offset = rt.block_on(reader.current_head()).expect("get current head");
        reader.seek(SeekFrom::Start(offset)).expect("seek to new head");
        let mut buf = vec![0; 100];
        assert!(reader.read(&mut buf).is_ok());
        assert_eq!(buf, vec![1; 100]);
    }

    #[test]
    fn test_byte_stream_seal() {
        let rt = Runtime::new().unwrap();
        let (mut writer, mut reader) = create_reader_and_writer(&rt);

        // write 200 bytes
        let payload = vec![1; 200];
        writer.write(&payload).expect("write");
        writer.flush().expect("flush");

        // seal the segment
        rt.block_on(writer.seal()).expect("seal");

        // read sealed stream
        reader.seek(SeekFrom::Start(0)).expect("seek to new head");
        let mut buf = vec![0; 200];
        assert!(reader.read(&mut buf).is_ok());
        assert_eq!(buf, vec![1; 200]);

        let payload = vec![1; 200];
        let write_result = writer.write(&payload);
        let flush_result = writer.flush();
        assert!(write_result.is_err() || flush_result.is_err());
    }

    fn create_reader_and_writer(runtime: &Runtime) -> (ByteWriter, ByteReader) {
        let config = ClientConfigBuilder::default()
            .connection_type(ConnectionType::Mock(MockType::Happy))
            .mock(true)
            .controller_uri(PravegaNodeUri::from("127.0.0.2:9091".to_string()))
            .build()
            .unwrap();
        let factory = ClientFactory::new(config);
        runtime.block_on(create_stream(&factory, "testScope", "testStream"));
        let segment = ScopedSegment::from("testScope/testStream/0.#epoch.0");
        let writer = factory.create_byte_writer(segment.clone());
        let reader = factory.create_byte_reader(segment);
        (writer, reader)
    }
}<|MERGE_RESOLUTION|>--- conflicted
+++ resolved
@@ -90,22 +90,14 @@
         factory: ClientFactory,
         buffer_size: usize,
     ) -> Self {
-<<<<<<< HEAD
         let async_reader = factory.create_async_segment_reader(segment.clone()).await;
-=======
-        let async_reader = factory.create_async_event_reader(segment.clone()).await;
->>>>>>> 530b0803
         let async_reader_wrapper = PrefetchingAsyncSegmentReader::new(
             factory.runtime().handle().clone(),
             Arc::new(Box::new(async_reader)),
             0,
             buffer_size,
         );
-<<<<<<< HEAD
         let metadata_client = factory.create_segment_metadata_client(segment.clone()).await;
-=======
-        let metadata_client = factory.create_segment_metadata_client(segment).await;
->>>>>>> 530b0803
         ByteReader {
             reader_id: Uuid::new_v4(),
             segment,
@@ -117,15 +109,12 @@
     }
 
     /// Read data asynchronously.
-<<<<<<< HEAD
-=======
     ///
     /// ```ignore
     /// let mut byte_reader = client_factory.create_byte_reader_async(segment).await;
     /// let mut buf: Vec<u8> = vec![0; 4];
     /// let size = byte_reader.read_async(&mut buf).expect("read");
     /// ```
->>>>>>> 530b0803
     pub async fn read_async(&mut self, buf: &mut [u8]) -> Result<usize, Error> {
         self.reader
             .as_mut()
@@ -152,15 +141,12 @@
             .map_err(|e| Error::new(ErrorKind::Other, format!("{:?}", e)))
     }
 
-<<<<<<< HEAD
-=======
     /// Return the tail offset of the segment.
     ///
     /// ```ignore
     /// let mut byte_reader = client_factory.create_byte_reader_async(segment).await;
     /// let offset = byte_reader.current_tail().await.expect("get current tail offset");
     /// ```
->>>>>>> 530b0803
     pub async fn current_tail(&self) -> std::io::Result<u64> {
         self.metadata_client
             .fetch_current_segment_length()
@@ -234,10 +220,6 @@
             }
         }
     }
-<<<<<<< HEAD
-=======
-
->>>>>>> 530b0803
     fn recreate_reader_wrapper(&mut self, offset: i64) {
         let internal_reader = self.reader.take().unwrap().extract_reader();
         let new_reader_wrapper = PrefetchingAsyncSegmentReader::new(
