//
// Copyright (c) Dell Inc., or its subsidiaries. All Rights Reserved.
//
// Licensed under the Apache License, Version 2.0 (the "License");
// you may not use this file except in compliance with the License.
// You may obtain a copy of the License at
//
// http://www.apache.org/licenses/LICENSE-2.0
//

use std::net::SocketAddr;

use pravega_connection_pool::connection_pool::ConnectionPool;
use pravega_controller_client::mock_controller::MockController;
use pravega_controller_client::{ControllerClient, ControllerClientImpl};
use pravega_rust_client_shared::{ScopedSegment, ScopedStream, WriterId};
use pravega_wire_protocol::client_config::ClientConfig;
use pravega_wire_protocol::connection_factory::{ConnectionFactory, SegmentConnectionManager};

use crate::event_stream_writer::EventStreamWriter;
use crate::raw_client::RawClientImpl;
use crate::segment_reader::AsyncSegmentReaderImpl;
use crate::setup_logger;
use crate::tablemap::TableMap;
use crate::transaction::transactional_event_stream_writer::TransactionalEventStreamWriter;
use std::sync::Arc;

pub struct ClientFactory(Arc<ClientFactoryInternal>);

pub struct ClientFactoryInternal {
    connection_pool: ConnectionPool<SegmentConnectionManager>,
    controller_client: Box<dyn ControllerClient>,
    config: ClientConfig,
}

impl ClientFactory {
    pub async fn new(config: ClientConfig) -> ClientFactory {
        let _ = setup_logger(); //Ignore failure
        let cf = ConnectionFactory::create(config.connection_type);
        let pool = ConnectionPool::new(SegmentConnectionManager::new(cf, config.max_connections_in_pool));
        let controller = if config.mock {
            Box::new(MockController::new(config.controller_uri)) as Box<dyn ControllerClient>
        } else {
<<<<<<< HEAD
            Box::new(ControllerClientImpl::new(config.clone())) as Box<dyn ControllerClient>
=======
            Box::new(ControllerClientImpl::new(config).await) as Box<dyn ControllerClient>
>>>>>>> b10c15a6
        };
        ClientFactory(Arc::new(ClientFactoryInternal {
            connection_pool: pool,
            controller_client: controller,
            config,
        }))
    }

    #[allow(clippy::needless_lifetimes)] //Normally the compiler could infer lifetimes but async is throwing it for a loop.
    pub async fn create_async_event_reader<'a>(
        &'a self,
        segment: ScopedSegment,
    ) -> AsyncSegmentReaderImpl<'a> {
        AsyncSegmentReaderImpl::init(segment, &self.0).await
    }

    #[allow(clippy::needless_lifetimes)] //Normally the compiler could infer lifetimes but async is throwing it for a loop.
    pub async fn create_table_map<'a>(&'a self, name: String) -> TableMap<'a> {
        TableMap::new(name, &self.0)
            .await
            .expect("Failed to create Table map")
    }

    pub async fn create_raw_client(&self, segment: &ScopedSegment) -> RawClientImpl<'_> {
        let endpoint = self
            .0
            .controller_client
            .get_endpoint_for_segment(segment)
            .await
            .expect("get endpoint for segment")
            .parse::<SocketAddr>()
            .expect("convert to socketaddr");
        self.0.create_raw_client(endpoint)
    }

    pub fn create_event_stream_writer(&self, stream: ScopedStream) -> EventStreamWriter {
        EventStreamWriter::new(stream, self.0.config.clone(), self.0.clone())
    }

    pub async fn create_transactional_event_stream_writer(
        &self,
        stream: ScopedStream,
        writer_id: WriterId,
    ) -> TransactionalEventStreamWriter {
        TransactionalEventStreamWriter::new(stream, writer_id, self.0.clone(), self.0.config.clone()).await
    }

    pub fn get_controller_client(&self) -> &dyn ControllerClient {
        &*self.0.controller_client
    }
}

impl ClientFactoryInternal {
    pub(crate) fn create_raw_client(&self, endpoint: SocketAddr) -> RawClientImpl {
        RawClientImpl::new(&self.connection_pool, endpoint)
    }

    pub(crate) fn get_connection_pool(&self) -> &ConnectionPool<SegmentConnectionManager> {
        &self.connection_pool
    }

    pub(crate) fn get_controller_client(&self) -> &dyn ControllerClient {
        &*self.controller_client
    }
}<|MERGE_RESOLUTION|>--- conflicted
+++ resolved
@@ -41,11 +41,7 @@
         let controller = if config.mock {
             Box::new(MockController::new(config.controller_uri)) as Box<dyn ControllerClient>
         } else {
-<<<<<<< HEAD
             Box::new(ControllerClientImpl::new(config.clone())) as Box<dyn ControllerClient>
-=======
-            Box::new(ControllerClientImpl::new(config).await) as Box<dyn ControllerClient>
->>>>>>> b10c15a6
         };
         ClientFactory(Arc::new(ClientFactoryInternal {
             connection_pool: pool,
