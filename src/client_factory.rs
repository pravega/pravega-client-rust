//
// Copyright (c) Dell Inc., or its subsidiaries. All Rights Reserved.
//
// Licensed under the Apache License, Version 2.0 (the "License");
// you may not use this file except in compliance with the License.
// You may obtain a copy of the License at
//
// http://www.apache.org/licenses/LICENSE-2.0
//

use pravega_connection_pool::connection_pool::ConnectionPool;
use pravega_controller_client::mock_controller::MockController;
use pravega_controller_client::{ControllerClient, ControllerClientImpl};
use pravega_rust_client_config::ClientConfig;
use pravega_rust_client_shared::{DelegationToken, PravegaNodeUri, ScopedSegment, ScopedStream, WriterId};
use pravega_wire_protocol::connection_factory::{
    ConnectionFactory, ConnectionFactoryConfig, SegmentConnectionManager,
};

use crate::byte_stream::{ByteStreamReader, ByteStreamWriter};
use crate::event_reader_group::ReaderGroup;
use crate::event_stream_writer::EventStreamWriter;
use crate::raw_client::RawClientImpl;
<<<<<<< HEAD
use crate::reader_group::reader_group_config::{ReaderGroupConfigV1, ReaderGroupConfigVersioned};
=======
use crate::reader_group_config::ReaderGroupConfig;
>>>>>>> 05ce59aa
use crate::segment_metadata::SegmentMetadataClient;
use crate::segment_reader::AsyncSegmentReaderImpl;
use crate::table_synchronizer::TableSynchronizer;
use crate::tablemap::TableMap;
use crate::transaction::transactional_event_stream_writer::TransactionalEventStreamWriter;
use pravega_rust_client_auth::DelegationTokenProvider;
use std::fmt;
use std::sync::Arc;
use tokio::runtime::{Handle, Runtime};
use tracing::info;

#[derive(Clone)]
pub struct ClientFactory(Arc<ClientFactoryInternal>);

struct ClientFactoryInternal {
    connection_pool: ConnectionPool<SegmentConnectionManager>,
    controller_client: Box<dyn ControllerClient>,
    config: ClientConfig,
    runtime: Runtime,
}

impl ClientFactory {
    pub fn new(config: ClientConfig) -> ClientFactory {
        let rt = tokio::runtime::Runtime::new().expect("create runtime");
        let cf = ConnectionFactory::create(ConnectionFactoryConfig::from(&config));
        let pool = ConnectionPool::new(SegmentConnectionManager::new(cf, config.max_connections_in_pool));
        let controller = if config.mock {
            Box::new(MockController::new(config.controller_uri.clone())) as Box<dyn ControllerClient>
        } else {
            Box::new(ControllerClientImpl::new(config.clone(), rt.handle().clone()))
                as Box<dyn ControllerClient>
        };
        ClientFactory(Arc::new(ClientFactoryInternal {
            connection_pool: pool,
            controller_client: controller,
            config,
            runtime: rt,
        }))
    }

    ///
    /// Get the Runtime handle.
    ///
    pub fn get_runtime_handle(&self) -> Handle {
        self.0.get_runtime_handle()
    }

    pub async fn create_async_event_reader(&self, segment: ScopedSegment) -> AsyncSegmentReaderImpl {
        AsyncSegmentReaderImpl::init(
            segment.clone(),
            self.clone(),
            self.0
                .create_delegation_token_provider(ScopedStream::from(&segment))
                .await,
        )
        .await
    }

    pub async fn create_table_map(&self, name: String) -> TableMap {
        TableMap::new(name, self.clone())
            .await
            .expect("Failed to create Table map")
    }

    pub async fn create_table_synchronizer(&self, name: String) -> TableSynchronizer {
        TableSynchronizer::new(name, self.clone()).await
    }

    pub async fn create_raw_client(&self, segment: &ScopedSegment) -> RawClientImpl<'_> {
        let endpoint = self
            .0
            .controller_client
            .get_endpoint_for_segment(segment)
            .await
            .expect("get endpoint for segment");
        self.0.create_raw_client(endpoint)
    }

    pub fn create_raw_client_for_endpoint(&self, endpoint: PravegaNodeUri) -> RawClientImpl<'_> {
        self.0.create_raw_client(endpoint)
    }

    pub fn create_event_stream_writer(&self, stream: ScopedStream) -> EventStreamWriter {
        EventStreamWriter::new(stream, self.clone())
    }

    pub async fn create_reader_group(&self, name: String, stream: ScopedStream) -> ReaderGroup {
        info!(
            "Creating reader group {:?} to read data from stream {:?}",
            name, stream
        );
<<<<<<< HEAD
        let v1 = ReaderGroupConfigV1::new();
        let rg_config = ReaderGroupConfigVersioned::V1(v1);
        ReaderGroup::create(name, stream, rg_config, self.clone()).await
=======
        ReaderGroup::create(name, stream, ReaderGroupConfig::default(), self.clone()).await
>>>>>>> 05ce59aa
    }

    pub async fn create_transactional_event_stream_writer(
        &self,
        stream: ScopedStream,
        writer_id: WriterId,
    ) -> TransactionalEventStreamWriter {
        TransactionalEventStreamWriter::new(stream, writer_id, self.clone()).await
    }

    pub fn create_byte_stream_writer(&self, segment: ScopedSegment) -> ByteStreamWriter {
        ByteStreamWriter::new(segment, self.clone())
    }

    pub fn create_byte_stream_reader(&self, segment: ScopedSegment) -> ByteStreamReader {
        ByteStreamReader::new(segment, self)
    }

    pub async fn create_delegation_token_provider(&self, stream: ScopedStream) -> DelegationTokenProvider {
        self.0.create_delegation_token_provider(stream).await
    }

    pub async fn create_segment_metadata_client(&self, segment: ScopedSegment) -> SegmentMetadataClient {
        SegmentMetadataClient::new(segment.clone(), self.clone()).await
    }

    pub fn get_controller_client(&self) -> &dyn ControllerClient {
        self.0.get_controller_client()
    }

    pub fn get_config(&self) -> &ClientConfig {
        &self.0.config
    }
}

impl ClientFactoryInternal {
    pub(crate) fn create_raw_client(&self, endpoint: PravegaNodeUri) -> RawClientImpl {
        RawClientImpl::new(&self.connection_pool, endpoint)
    }

    pub(crate) async fn create_delegation_token_provider(
        &self,
        stream: ScopedStream,
    ) -> DelegationTokenProvider {
        let token_provider = DelegationTokenProvider::new(stream);
        if self.config.is_auth_enabled {
            token_provider
        } else {
            let empty_token = DelegationToken::new("".to_string(), None);
            token_provider.populate(empty_token).await;
            token_provider
        }
    }

    pub(crate) fn get_connection_pool(&self) -> &ConnectionPool<SegmentConnectionManager> {
        &self.connection_pool
    }

    pub(crate) fn get_controller_client(&self) -> &dyn ControllerClient {
        &*self.controller_client
    }

    ///
    /// Get the Runtime handle. The Handle is internally reference counted and can be cloned.
    ///
    pub(crate) fn get_runtime_handle(&self) -> Handle {
        self.runtime.handle().clone()
    }
}

impl fmt::Debug for ClientFactoryInternal {
    fn fmt(&self, f: &mut fmt::Formatter<'_>) -> fmt::Result {
        f.debug_struct("ClientFactoryInternal")
            .field("connection pool", &self.connection_pool)
            .field("client config,", &self.config)
            .finish()
    }
}<|MERGE_RESOLUTION|>--- conflicted
+++ resolved
@@ -21,11 +21,7 @@
 use crate::event_reader_group::ReaderGroup;
 use crate::event_stream_writer::EventStreamWriter;
 use crate::raw_client::RawClientImpl;
-<<<<<<< HEAD
-use crate::reader_group::reader_group_config::{ReaderGroupConfigV1, ReaderGroupConfigVersioned};
-=======
 use crate::reader_group_config::ReaderGroupConfig;
->>>>>>> 05ce59aa
 use crate::segment_metadata::SegmentMetadataClient;
 use crate::segment_reader::AsyncSegmentReaderImpl;
 use crate::table_synchronizer::TableSynchronizer;
@@ -117,13 +113,7 @@
             "Creating reader group {:?} to read data from stream {:?}",
             name, stream
         );
-<<<<<<< HEAD
-        let v1 = ReaderGroupConfigV1::new();
-        let rg_config = ReaderGroupConfigVersioned::V1(v1);
-        ReaderGroup::create(name, stream, rg_config, self.clone()).await
-=======
         ReaderGroup::create(name, stream, ReaderGroupConfig::default(), self.clone()).await
->>>>>>> 05ce59aa
     }
 
     pub async fn create_transactional_event_stream_writer(
