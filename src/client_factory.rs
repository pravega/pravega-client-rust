--- conflicted
+++ resolved
@@ -148,7 +148,6 @@
         ByteReader::new_async(segment, self.clone(), self.config().reader_wrapper_buffer_size()).await
     }
 
-<<<<<<< HEAD
     pub async fn create_index_writer<T: Label + PartialOrd + PartialEq + Debug>(
         &self,
         segment: ScopedSegment,
@@ -160,8 +159,6 @@
         IndexReader::new(self.clone(), segment).await
     }
 
-=======
->>>>>>> 530b0803
     pub async fn create_table(&self, scope: Scope, name: String) -> Table {
         Table::new(scope, name, self.clone())
             .await
