//
// Copyright (c) Dell Inc., or its subsidiaries. All Rights Reserved.
//
// Licensed under the Apache License, Version 2.0 (the "License");
// you may not use this file except in compliance with the License.
// You may obtain a copy of the License at
//
// http://www.apache.org/licenses/LICENSE-2.0
//

use pravega_connection_pool::connection_pool::ConnectionPool;
use pravega_controller_client::mock_controller::MockController;
use pravega_controller_client::{ControllerClient, ControllerClientImpl};
use pravega_rust_client_config::ClientConfig;
use pravega_rust_client_shared::{DelegationToken, PravegaNodeUri, ScopedSegment, ScopedStream, WriterId};
use pravega_wire_protocol::connection_factory::{
    ConnectionFactory, ConnectionFactoryConfig, SegmentConnectionManager,
};

use crate::byte_stream::{ByteStreamReader, ByteStreamWriter};
use crate::event_reader::EventReader;
use crate::event_stream_writer::EventStreamWriter;
use crate::raw_client::RawClientImpl;
use crate::segment_metadata::SegmentMetadataClient;
use crate::segment_reader::AsyncSegmentReaderImpl;
use crate::table_synchronizer::TableSynchronizer;
use crate::tablemap::TableMap;
use crate::transaction::transactional_event_stream_writer::TransactionalEventStreamWriter;
use pravega_rust_client_auth::DelegationTokenProvider;
use std::fmt;
use std::sync::Arc;
use tokio::runtime::{Handle, Runtime};

#[derive(Clone)]
pub struct ClientFactory(Arc<ClientFactoryInternal>);

struct ClientFactoryInternal {
    connection_pool: ConnectionPool<SegmentConnectionManager>,
    controller_client: Box<dyn ControllerClient>,
    config: ClientConfig,
    runtime: Runtime,
}

impl ClientFactory {
    pub fn new(config: ClientConfig) -> ClientFactory {
        let rt = tokio::runtime::Runtime::new().expect("create runtime");
        let cf = ConnectionFactory::create(ConnectionFactoryConfig::from(&config));
        let pool = ConnectionPool::new(SegmentConnectionManager::new(cf, config.max_connections_in_pool));
        let controller = if config.mock {
            Box::new(MockController::new(config.controller_uri.clone())) as Box<dyn ControllerClient>
        } else {
            Box::new(ControllerClientImpl::new(config.clone(), rt.handle().clone()))
                as Box<dyn ControllerClient>
        };
        ClientFactory(Arc::new(ClientFactoryInternal {
            connection_pool: pool,
            controller_client: controller,
            config,
            runtime: rt,
        }))
    }

    ///
    /// Get the Runtime handle.
    ///
    pub fn get_runtime_handle(&self) -> Handle {
        self.0.get_runtime_handle()
    }

<<<<<<< HEAD
    #[allow(clippy::needless_lifetimes)] //Normally the compiler could infer lifetimes but async is throwing it for a loop.
=======
>>>>>>> a8869c86
    pub async fn create_async_event_reader(&self, segment: ScopedSegment) -> AsyncSegmentReaderImpl {
        AsyncSegmentReaderImpl::init(
            segment.clone(),
            self.clone(),
            self.0
                .create_delegation_token_provider(ScopedStream::from(&segment))
                .await,
        )
        .await
    }

<<<<<<< HEAD
    #[allow(clippy::needless_lifetimes)] //Normally the compiler could infer lifetimes but async is throwing it for a loop.
=======
>>>>>>> a8869c86
    pub async fn create_table_map(&self, name: String) -> TableMap {
        TableMap::new(name, self.clone())
            .await
            .expect("Failed to create Table map")
    }
<<<<<<< HEAD
    #[allow(clippy::needless_lifetimes)]
=======

>>>>>>> a8869c86
    pub async fn create_table_synchronizer(&self, name: String) -> TableSynchronizer {
        TableSynchronizer::new(name, self.clone()).await
    }

    pub async fn create_raw_client(&self, segment: &ScopedSegment) -> RawClientImpl<'_> {
        let endpoint = self
            .0
            .controller_client
            .get_endpoint_for_segment(segment)
            .await
            .expect("get endpoint for segment");
        self.0.create_raw_client(endpoint)
    }

    pub fn create_raw_client_for_endpoint(&self, endpoint: PravegaNodeUri) -> RawClientImpl<'_> {
        self.0.create_raw_client(endpoint)
    }

    pub fn create_event_stream_writer(&self, stream: ScopedStream) -> EventStreamWriter {
        EventStreamWriter::new(stream, self.0.config.clone(), self.clone())
    }

    pub async fn create_event_stream_reader(&self, stream: ScopedStream) -> EventReader {
        EventReader::init(stream, self.clone()).await
    }

    pub async fn create_transactional_event_stream_writer(
        &self,
        stream: ScopedStream,
        writer_id: WriterId,
    ) -> TransactionalEventStreamWriter {
        TransactionalEventStreamWriter::new(stream, writer_id, self.clone(), self.0.config.clone()).await
    }

    pub fn create_byte_stream_writer(&self, segment: ScopedSegment) -> ByteStreamWriter {
        ByteStreamWriter::new(segment, self.0.config.clone(), self.clone())
    }

    pub fn create_byte_stream_reader(&self, segment: ScopedSegment) -> ByteStreamReader {
        ByteStreamReader::new(segment, self)
    }

    pub async fn create_delegation_token_provider(&self, stream: ScopedStream) -> DelegationTokenProvider {
        self.0.create_delegation_token_provider(stream).await
    }

<<<<<<< HEAD
    pub async fn create_segment_metadata_client(&self, segment: ScopedSegment) -> SegmentMetadataClient {
        SegmentMetadataClient::new(
            segment.clone(),
            self.clone(),
            self.0
                .create_delegation_token_provider(ScopedStream::from(&segment))
                .await,
        )
    }

=======
>>>>>>> a8869c86
    pub fn get_controller_client(&self) -> &dyn ControllerClient {
        self.0.get_controller_client()
    }

    pub fn get_config(&self) -> &ClientConfig {
        &self.0.config
<<<<<<< HEAD
    }

    pub(crate) fn get_connection_pool(&self) -> &ConnectionPool<SegmentConnectionManager> {
        self.0.get_connection_pool()
=======
>>>>>>> a8869c86
    }
}

impl ClientFactoryInternal {
    pub(crate) fn create_raw_client(&self, endpoint: PravegaNodeUri) -> RawClientImpl {
        RawClientImpl::new(&self.connection_pool, endpoint)
    }

    pub(crate) async fn create_delegation_token_provider(
        &self,
        stream: ScopedStream,
    ) -> DelegationTokenProvider {
        let token_provider = DelegationTokenProvider::new(stream);
        if self.config.is_auth_enabled {
            token_provider
        } else {
            let empty_token = DelegationToken::new("".to_string(), None);
            token_provider.populate(empty_token).await;
            token_provider
        }
    }

    pub(crate) fn get_connection_pool(&self) -> &ConnectionPool<SegmentConnectionManager> {
        &self.connection_pool
    }

    pub(crate) fn get_controller_client(&self) -> &dyn ControllerClient {
        &*self.controller_client
    }

    ///
    /// Get the Runtime handle. The Handle is internally reference counted and can be cloned.
    ///
    pub(crate) fn get_runtime_handle(&self) -> Handle {
        self.runtime.handle().clone()
    }
}

impl fmt::Debug for ClientFactoryInternal {
    fn fmt(&self, f: &mut fmt::Formatter<'_>) -> fmt::Result {
        f.debug_struct("ClientFactoryInternal")
            .field("connection pool", &self.connection_pool)
            .field("client config,", &self.config)
            .finish()
    }
}<|MERGE_RESOLUTION|>--- conflicted
+++ resolved
@@ -67,10 +67,6 @@
         self.0.get_runtime_handle()
     }
 
-<<<<<<< HEAD
-    #[allow(clippy::needless_lifetimes)] //Normally the compiler could infer lifetimes but async is throwing it for a loop.
-=======
->>>>>>> a8869c86
     pub async fn create_async_event_reader(&self, segment: ScopedSegment) -> AsyncSegmentReaderImpl {
         AsyncSegmentReaderImpl::init(
             segment.clone(),
@@ -82,20 +78,12 @@
         .await
     }
 
-<<<<<<< HEAD
-    #[allow(clippy::needless_lifetimes)] //Normally the compiler could infer lifetimes but async is throwing it for a loop.
-=======
->>>>>>> a8869c86
     pub async fn create_table_map(&self, name: String) -> TableMap {
         TableMap::new(name, self.clone())
             .await
             .expect("Failed to create Table map")
     }
-<<<<<<< HEAD
-    #[allow(clippy::needless_lifetimes)]
-=======
-
->>>>>>> a8869c86
+  
     pub async fn create_table_synchronizer(&self, name: String) -> TableSynchronizer {
         TableSynchronizer::new(name, self.clone()).await
     }
@@ -142,7 +130,6 @@
         self.0.create_delegation_token_provider(stream).await
     }
 
-<<<<<<< HEAD
     pub async fn create_segment_metadata_client(&self, segment: ScopedSegment) -> SegmentMetadataClient {
         SegmentMetadataClient::new(
             segment.clone(),
@@ -153,21 +140,12 @@
         )
     }
 
-=======
->>>>>>> a8869c86
     pub fn get_controller_client(&self) -> &dyn ControllerClient {
         self.0.get_controller_client()
     }
 
     pub fn get_config(&self) -> &ClientConfig {
         &self.0.config
-<<<<<<< HEAD
-    }
-
-    pub(crate) fn get_connection_pool(&self) -> &ConnectionPool<SegmentConnectionManager> {
-        self.0.get_connection_pool()
-=======
->>>>>>> a8869c86
     }
 }
 
