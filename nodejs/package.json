--- conflicted
+++ resolved
@@ -1,10 +1,6 @@
 {
     "name": "@pravega/pravega",
-<<<<<<< HEAD
-    "version": "0.6.4",
-=======
     "version": "0.3.2",
->>>>>>> 5e0f6212
     "description": "Pravega client",
     "main": "dist/cjs/stream_manager.js",
     "module": "dist/esm/stream_manager.js",
@@ -16,15 +12,8 @@
         }
     },
     "scripts": {
-<<<<<<< HEAD
         "build": "rm -rf native && mkdir native && cargo-cp-artifact -ac pravega_nodejs ./native/pravega.node -- cargo build --message-format=json-render-diagnostics",
         "release-native": "npm run build -- --release",
-=======
-        "build": "cargo-cp-artifact -ac pravega_nodejs ./pravega.node -- cargo build --message-format=json-render-diagnostics",
-        "build-debug": "npm run build --",
-        "build-release": "npm run build -- --release",
-        "release-native": "npm run build-release && rm -rf native && mkdir native && mv ./pravega.node ./native/pravega.node",
->>>>>>> 5e0f6212
         "release-js": "npx tsc && python3 release_cjs.py && npx tsc -p tsconfig-cjs.json",
         "test": "npm run release-native && PRAVEGA_NODEJS_DEV=true node --loader ts-node/esm --experimental-vm-modules node_modules/jest/bin/jest.js --runInBand"
     },
@@ -42,7 +31,6 @@
         "@mapbox/node-pre-gyp": "^1.0.8"
     },
     "devDependencies": {
-<<<<<<< HEAD
         "@types/jest": "^28.1.6",
         "@types/node": "^18.0.6",
         "cargo-cp-artifact": "^0.1",
@@ -52,17 +40,6 @@
         "ts-node": "^10.9.1",
         "typedoc": "^0.23.8",
         "typescript": "^4.7.4"
-=======
-        "@types/jest": "^27.4.1",
-        "@types/node": "^17.0.21",
-        "cargo-cp-artifact": "^0.1",
-        "chai": "*",
-        "jest": "^27.5.1",
-        "ts-jest": "^27.1.3",
-        "ts-node": "^10.6.0",
-        "typedoc": "^0.22.13",
-        "typescript": "^4.6.2"
->>>>>>> 5e0f6212
     },
     "repository": {
         "type": "git",
