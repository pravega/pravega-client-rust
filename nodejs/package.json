--- conflicted
+++ resolved
@@ -1,10 +1,6 @@
 {
     "name": "@pravega/pravega",
-<<<<<<< HEAD
-    "version": "0.7.0",
-=======
     "version": "0.3.2",
->>>>>>> d1e29d43
     "description": "Pravega client",
     "main": "dist/cjs/stream_manager.js",
     "module": "dist/esm/index.js",
