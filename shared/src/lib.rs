/*
 * Copyright (c) Dell Inc., or its subsidiaries. All Rights Reserved.
 *
 * Licensed under the Apache License, Version 2.0 (the "License");
 * you may not use this file except in compliance with the License.
 * You may obtain a copy of the License at
 *
 *     http://www.apache.org/licenses/LICENSE-2.0
 */
#![deny(
    clippy::all,
    clippy::cargo,
    clippy::else_if_without_else,
    clippy::empty_line_after_outer_attr,
    clippy::multiple_inherent_impl,
    clippy::mut_mut,
    clippy::path_buf_push_overwrite
)]
#![warn(
    clippy::cargo_common_metadata,
    clippy::mutex_integer,
    clippy::needless_borrow,
    clippy::similar_names
)]
#![allow(clippy::multiple_crate_versions)]

pub mod naming_utils;

use crate::naming_utils::NameUtils;
use derive_more::{Display, From};
use encoding_rs::mem;
use im::HashMap as ImHashMap;
use im::OrdMap;
use murmurhash3::murmurhash3_x64_128;
use ordered_float::OrderedFloat;
use serde::{Deserialize, Serialize};
use std::cmp::{min, Reverse};
use std::collections::{BTreeMap, HashMap};
use std::convert::From;
use std::fmt;
use std::fmt::Write;
use std::fmt::{Display, Formatter};
use std::ops::Index;
use uuid::Uuid;

#[macro_use]
extern crate shrinkwraprs;

#[macro_use]
extern crate derive_new;

#[derive(From, Shrinkwrap, Debug, Clone, Hash, PartialEq, Eq)]
pub struct PravegaNodeUri(pub String);

#[derive(From, Shrinkwrap, Debug, Clone, Hash, PartialEq, Eq)]
pub struct DelegationToken(pub String);

#[derive(From, Shrinkwrap, Debug, Clone, Hash, PartialEq, Eq)]
pub struct Timestamp(pub u64);

#[derive(From, Shrinkwrap, Debug, Display, Clone, Hash, PartialEq, Eq, Serialize, Deserialize)]
pub struct Scope {
    pub name: String,
}

#[derive(From, Shrinkwrap, Debug, Display, Clone, Hash, PartialEq, Eq, Serialize, Deserialize)]
pub struct Stream {
    pub name: String,
}

#[derive(From, Shrinkwrap, Debug, Display, Clone, Hash, PartialEq, Eq, Serialize, Deserialize)]
pub struct Reader {
    pub name: String,
}

#[derive(From, Debug, Clone, Hash, PartialEq, Eq, Serialize, Deserialize)]
pub struct Segment {
    pub number: i64,
    pub tx_id: Option<TxId>,
}

impl Segment {
    pub fn from(number: i64) -> Self {
        Segment { number, tx_id: None }
    }

    pub fn from_id_and_epoch(segment_id: i32, epoch: i32) -> Self {
        let epoch_i64 = (epoch as i64) << 32;
        let id_i64 = segment_id as i64;
        Segment {
            number: epoch_i64 + id_i64,
            tx_id: None,
        }
    }

    pub fn from_txn(number: i64, tx_id: TxId) -> Self {
        Segment {
            number,
            tx_id: Some(tx_id),
        }
    }

    pub fn is_transaction_segment(&self) -> bool {
        self.tx_id.is_some()
    }
}

#[derive(new, Debug, Clone, Hash, PartialEq, Eq, Serialize, Deserialize)]
pub struct ScopedStream {
    pub scope: Scope,
    pub stream: Stream,
}

#[derive(new, Debug, Clone, Hash, PartialEq, Eq, Serialize, Deserialize)]
pub struct ScopedSegment {
    pub scope: Scope,
    pub stream: Stream,
    pub segment: Segment,
}

impl ScopedSegment {
    pub fn get_scoped_stream(&self) -> ScopedStream {
        ScopedStream::new(self.scope.clone(), self.stream.clone())
    }
}

impl From<&str> for ScopedSegment {
    fn from(qualified_name: &str) -> Self {
        if NameUtils::is_transaction_segment(qualified_name) {
            let original_segment_name = NameUtils::get_parent_stream_segment_name(qualified_name);
            ScopedSegment::from(original_segment_name)
        } else {
            let mut tokens = NameUtils::extract_segment_tokens(qualified_name.to_owned());
            if tokens.len() == 2 {
                // scope not present
                let segment_id = tokens.pop().expect("get segment id from tokens");
                let stream_name = tokens.pop().expect("get stream name from tokens");
                ScopedSegment {
                    scope: Scope {
                        name: String::from(""),
                    },
                    stream: Stream { name: stream_name },
                    segment: Segment {
                        number: segment_id.parse::<i64>().expect("parse string to i64"),
                        tx_id: None,
                    },
                }
            } else {
                let segment_id = tokens.pop().expect("get segment id from tokens");
                let stream_name = tokens.pop().expect("get stream name from tokens");
                let scope = tokens.pop().expect("get scope from tokens");
                ScopedSegment {
                    scope: Scope { name: scope },
                    stream: Stream { name: stream_name },
                    segment: Segment {
                        number: segment_id.parse::<i64>().expect("parse string to i64"),
                        tx_id: None,
                    },
                }
            }
        }
    }
}

#[derive(From, Shrinkwrap, Copy, Clone, Hash, PartialEq, Eq, Serialize, Deserialize)]
pub struct TxId(pub u128);

impl TxId {
    ///
    /// Obtain epoch from a given Transaction Id.
    ///
    pub fn get_epoch(&self) -> i32 {
        (self.0 >> 96) as i32
    }
}

impl Display for TxId {
    fn fmt(&self, f: &mut Formatter<'_>) -> fmt::Result {
        f.write_str(Uuid::from_u128(self.0).to_hyphenated().to_string().as_str())?;
        Ok(())
    }
}

impl fmt::Debug for TxId {
    fn fmt(&self, f: &mut fmt::Formatter<'_>) -> fmt::Result {
        f.write_str(Uuid::from_u128(self.0).to_hyphenated().to_string().as_str())?;
        Ok(())
    }
}

impl Display for ScopedStream {
    fn fmt(&self, f: &mut Formatter<'_>) -> fmt::Result {
        f.write_str(&self.scope.name)?;
        f.write_char('/')?;
        f.write_str(&self.stream.name)?;
        Ok(())
    }
}

impl Display for ScopedSegment {
    fn fmt(&self, f: &mut Formatter<'_>) -> fmt::Result {
        f.write_str(&NameUtils::get_qualified_stream_segment_name(
            &self.scope.name,
            &self.stream.name,
            self.segment.number,
            self.segment.tx_id,
        ))?;
        Ok(())
    }
}

#[derive(From, Debug, Shrinkwrap, Copy, Clone, Hash, PartialEq, Eq)]
<<<<<<< HEAD
pub struct WriterId(pub u64);

impl Display for WriterId {
    fn fmt(&self, f: &mut Formatter<'_>) -> fmt::Result {
        write!(f, "{}", self.0)
=======
pub struct WriterId(pub u128);

impl Display for WriterId {
    fn fmt(&self, f: &mut Formatter<'_>) -> fmt::Result {
        write!(f, "{:x}", self.0)
>>>>>>> 1f8684c8
    }
}

#[derive(Debug, Clone, Hash, PartialEq, Eq)]
pub enum ScaleType {
    FixedNumSegments = 0,
    ByRateInKbytesPerSec = 1,
    ByRateInEventsPerSec = 2,
}

#[derive(Debug, Clone, Hash, PartialEq, Eq)]
pub struct Scaling {
    pub scale_type: ScaleType,
    pub target_rate: i32,
    pub scale_factor: i32,
    pub min_num_segments: i32,
}

impl Default for Scaling {
    fn default() -> Self {
        Scaling {
            scale_type: ScaleType::FixedNumSegments,
            min_num_segments: 1,
            scale_factor: 1,
            target_rate: 1000,
        }
    }
}

#[derive(Debug, Clone, Hash, PartialEq, Eq)]
pub enum RetentionType {
    None = 0,
    Time = 1,
    Size = 2,
}

#[derive(Debug, Clone, Hash, PartialEq, Eq)]
pub enum PingStatus {
    Ok = 0,
    Committed = 1,
    Aborted = 2,
}

#[derive(Debug, Clone, Hash, PartialEq, Eq)]
pub enum TransactionStatus {
    Open = 0,
    Committing = 1,
    Committed = 2,
    Aborting = 3,
    Aborted = 4,
}

#[derive(Debug, Clone, Hash, PartialEq, Eq)]
pub struct Retention {
    pub retention_type: RetentionType,
    pub retention_param: i64,
}

impl Default for Retention {
    fn default() -> Self {
        Retention {
            retention_type: RetentionType::None,
            retention_param: std::i64::MAX,
        }
    }
}

#[derive(new, Debug, Clone, Hash, PartialEq, Eq)]
pub struct StreamConfiguration {
    pub scoped_stream: ScopedStream,
    pub scaling: Scaling,
    pub retention: Retention,
}

#[derive(new, Debug, Clone)]
pub struct StreamCut {
    pub scoped_stream: ScopedStream,
    pub segment_offset_map: HashMap<i64, i64>,
}

const PREFIX_LENGTH: usize = 2;

#[derive(new, Debug, Clone, Hash, Eq, PartialEq, Serialize, Deserialize)]
pub struct SegmentWithRange {
    pub scoped_segment: ScopedSegment,
    pub min_key: OrderedFloat<f64>,
    pub max_key: OrderedFloat<f64>,
}

impl SegmentWithRange {
    pub fn get_segment(&self) -> Segment {
        self.scoped_segment.segment.clone()
    }
}

impl fmt::Display for SegmentWithRange {
    fn fmt(&self, f: &mut fmt::Formatter<'_>) -> fmt::Result {
        let segment_str = self.scoped_segment.to_string();
        write!(
            f,
            "{:02}{}{}-{}",
            segment_str.len(),
            segment_str,
            self.min_key,
            self.max_key
        )
    }
}

impl From<&str> for SegmentWithRange {
    fn from(name: &str) -> Self {
        let segment_name_length: usize = name[..PREFIX_LENGTH].parse().expect("parse prefix length");

        let segment_str = &*name[PREFIX_LENGTH..PREFIX_LENGTH + segment_name_length]
            .parse::<String>()
            .expect("parse segment name");

        let scoped_segment: ScopedSegment = segment_str.into();

        let rest_string = name[PREFIX_LENGTH + segment_name_length..]
            .parse::<String>()
            .expect("parse segment name");

        let mut parts: Vec<&str> = rest_string.split('-').collect();
        let max_key = parts
            .pop()
            .expect("get max key")
            .parse::<OrderedFloat<f64>>()
            .expect("parse OrderedFloat from str");
        let min_key = parts
            .pop()
            .expect("get max key")
            .parse::<OrderedFloat<f64>>()
            .expect("parse OrderedFloat from str");

        SegmentWithRange {
            scoped_segment,
            min_key,
            max_key,
        }
    }
}

#[derive(Debug, Clone, Hash, PartialEq, Eq)]
pub struct StreamSegments {
    pub key_segment_map: OrdMap<OrderedFloat<f64>, SegmentWithRange>,
}

impl StreamSegments {
    const SEED: u64 = 1741865571; // This is the hashcode of String "EventRouter" in Java client

    pub fn new(map_key_segment: BTreeMap<OrderedFloat<f64>, SegmentWithRange>) -> StreamSegments {
        StreamSegments::is_valid(&map_key_segment).expect("Invalid key segment map");
        StreamSegments {
            key_segment_map: map_key_segment.into(),
        }
    }

    fn is_valid(map: &BTreeMap<OrderedFloat<f64>, SegmentWithRange>) -> Result<(), String> {
        if !map.is_empty() {
            let (min_key, _min_seg) = map.iter().next().expect("Error reading min key");
            let (max_key, _max_seg) = map.iter().next_back().expect("Error read max key");
            assert!(
                min_key.gt(&OrderedFloat(0.0)),
                "Min key is expected to be greater than 0.0"
            );
            assert!(max_key.ge(&OrderedFloat(1.0)), "Last Key is missing");
            assert!(
                max_key.lt(&OrderedFloat(1.0001)),
                "Segments should have values only up to 1.0"
            );
        }
        Ok(())
    }

    pub fn get_segment(&self, key: f64) -> ScopedSegment {
        assert!(OrderedFloat(key).ge(&OrderedFloat(0.0)), "Key should be >= 0.0");
        assert!(OrderedFloat(key).le(&OrderedFloat(1.0)), "Key should be <= 1.0");
        let r = self
            .key_segment_map
            .range(&OrderedFloat(key)..)
            .next()
            .expect("No matching segment found for the given key");
        r.1.scoped_segment.to_owned()
    }

    pub fn get_segment_for_string(&self, str: &str) -> ScopedSegment {
        let mut buffer_u16 = vec![0; str.len()];

        // convert uft-8 encoded Rust string to utf-16.
        mem::convert_str_to_utf16(str, &mut buffer_u16);

        // the utf-16 is stored as u16 array, convert it to u8 array
        let (prefix, buffer_u8, suffix) = unsafe { buffer_u16.align_to::<u8>() };
        assert!(prefix.is_empty());
        assert!(suffix.is_empty());

        let (upper, _lower) = murmurhash3_x64_128(buffer_u8, StreamSegments::SEED);

        // takes the first 64 bit as Java client uses asLong method.
        let key = u64_to_f64_fraction(upper);
        self.get_segment(key)
    }

    pub fn get_segments(&self) -> Vec<ScopedSegment> {
        self.key_segment_map
            .values()
            .map(|v| v.scoped_segment.to_owned())
            .collect::<Vec<ScopedSegment>>()
    }

    pub fn apply_replacement_range(
        &self,
        segment_replace: &Segment,
        replacement_ranges: &StreamSegmentsWithPredecessors,
    ) -> Result<StreamSegments, String> {
        let mut replaced_ranges = replacement_ranges
            .replacement_segments
            .get(segment_replace)
            .unwrap_or_else(|| panic!("Empty set of replacements"))
            .clone();

        replaced_ranges.sort_by_key(|k| Reverse(k.max_key));
        let replaced_ranges_ref = &replaced_ranges;
        StreamSegments::verify_continuous(replaced_ranges_ref)
            .expect("Replacement ranges are not continuous");

        let mut result: BTreeMap<OrderedFloat<f64>, SegmentWithRange> = BTreeMap::new();
        for (key, seg) in self.key_segment_map.iter().rev() {
            if segment_replace.number == seg.scoped_segment.segment.number {
                // segment should be replaced.
                for new_segment in replaced_ranges_ref {
                    let lower_bound = self.key_segment_map.range(..key).next_back();
                    match lower_bound {
                        None => {
                            result.insert(min(new_segment.max_key, *key), new_segment.clone());
                        }
                        Some(lower_bound_value) => {
                            if new_segment.max_key.ge(&lower_bound_value.0) {
                                result.insert(min(new_segment.max_key, *key), new_segment.clone());
                            }
                        }
                    };
                }
            } else {
                result.insert(*key, seg.clone());
            }
        }

        Ok(StreamSegments::new(result))
    }

    fn verify_continuous(segment_replace_ranges: &[SegmentWithRange]) -> Result<(), String> {
        let mut previous = segment_replace_ranges.index(0).max_key;
        for x in segment_replace_ranges {
            if x.max_key.0.ne(&previous.0) {
                return Err("Replacement segments are not continuous".to_string());
            }
            previous = x.min_key;
        }
        Ok(())
    }
}

#[derive(new, Debug, Clone, Hash, PartialEq, Eq)]
pub struct TxnSegments {
    pub stream_segments: StreamSegments,
    pub tx_id: TxId,
}

#[derive(Debug, Clone, Hash, PartialEq, Eq)]
pub struct StreamSegmentsWithPredecessors {
    pub segment_with_predecessors: ImHashMap<SegmentWithRange, Vec<Segment>>,
    pub replacement_segments: ImHashMap<Segment, Vec<SegmentWithRange>>, // inverse lookup
}

impl StreamSegmentsWithPredecessors {
    pub fn new(
        segment_with_predecessor: ImHashMap<SegmentWithRange, Vec<Segment>>,
    ) -> StreamSegmentsWithPredecessors {
        let mut replacement_map: HashMap<Segment, Vec<SegmentWithRange>> = HashMap::new();
        for (segment, predecessor) in &segment_with_predecessor {
            for predecessor_segment in predecessor {
                let predecessor = predecessor_segment.clone();
                let mut replacement_segments = replacement_map
                    .get(&predecessor)
                    .get_or_insert(&Vec::new())
                    .clone();
                replacement_segments.push((*segment).clone());
                replacement_map.insert(predecessor, replacement_segments.to_vec());
            }
        }
        StreamSegmentsWithPredecessors {
            segment_with_predecessors: segment_with_predecessor,
            replacement_segments: replacement_map.into(), // convert to immutable map.
        }
    }

    // implicitly indicating that the current stream is sealed.
    // See issue https://github.com/pravega/pravega/issues/1684
    pub fn is_stream_sealed(&self) -> bool {
        self.segment_with_predecessors.is_empty()
    }
}

// convert u64 to 0.0 - 1.0 in f64
pub(crate) fn u64_to_f64_fraction(hash: u64) -> f64 {
    let shifted = (hash >> 12) & 0x000f_ffff_ffff_ffff_u64;
    f64::from_bits(0x3ff0_0000_0000_0000_u64 + shifted) - 1.0
}

#[derive(new, Debug, Clone, Hash, PartialEq, Eq)]
pub struct EventRead {
    pub event: Vec<u8>,
}

#[cfg(test)]
mod test {
    use super::*;
    use std::convert::From;

    #[test]
    fn test_hash() {
        let s = "hello";
        let mut buffer_u16 = vec![0; s.len()];

        mem::convert_str_to_utf16(s, &mut buffer_u16);

        let (prefix, buffer_u8, suffix) = unsafe { buffer_u16.align_to::<u8>() };
        assert!(prefix.is_empty());
        assert!(suffix.is_empty());

        let (upper, _lower) = murmurhash3_x64_128(&buffer_u8, StreamSegments::SEED);
        assert_eq!(u64_to_f64_fraction(upper), 0.658716230571337);
    }

    #[test]
    fn test_segment_with_range() {
        let segment = SegmentWithRange {
            scoped_segment: ScopedSegment {
                scope: Scope::from("scope".to_owned()),
                stream: Stream::from("stream".to_owned()),
                segment: Segment::from(0),
            },
            min_key: OrderedFloat::from(0.0),
            max_key: OrderedFloat::from(1.0),
        };

        let segment_string = &*segment.to_string();

        let segment_from_string: SegmentWithRange = segment_string.into();

        assert_eq!(segment_from_string, segment);
    }
}<|MERGE_RESOLUTION|>--- conflicted
+++ resolved
@@ -210,19 +210,11 @@
 }
 
 #[derive(From, Debug, Shrinkwrap, Copy, Clone, Hash, PartialEq, Eq)]
-<<<<<<< HEAD
-pub struct WriterId(pub u64);
-
-impl Display for WriterId {
-    fn fmt(&self, f: &mut Formatter<'_>) -> fmt::Result {
-        write!(f, "{}", self.0)
-=======
 pub struct WriterId(pub u128);
 
 impl Display for WriterId {
     fn fmt(&self, f: &mut Formatter<'_>) -> fmt::Result {
         write!(f, "{:x}", self.0)
->>>>>>> 1f8684c8
     }
 }
 
