--- conflicted
+++ resolved
@@ -56,11 +56,7 @@
 #[derive(From, Shrinkwrap, Debug, Clone, Hash, PartialEq, Eq)]
 pub struct DelegationToken(pub String);
 
-<<<<<<< HEAD
 #[derive(From, Shrinkwrap, Debug, Clone, Hash, PartialEq, Eq)]
-=======
-#[derive(new, Shrinkwrap, Debug, Clone, Hash, PartialEq, Eq, Copy)]
->>>>>>> c65ac384
 pub struct Timestamp(pub u64);
 
 #[derive(From, Shrinkwrap, Debug, Display, Clone, Hash, PartialEq, Eq, Serialize, Deserialize)]
