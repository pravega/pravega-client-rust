/*
 * Copyright (c) Dell Inc., or its subsidiaries. All Rights Reserved.
 *
 * Licensed under the Apache License, Version 2.0 (the "License");
 * you may not use this file except in compliance with the License.
 * You may obtain a copy of the License at
 *
 *     http://www.apache.org/licenses/LICENSE-2.0
 */
#![deny(
    clippy::all,
    clippy::cargo,
    clippy::else_if_without_else,
    clippy::empty_line_after_outer_attr,
    clippy::multiple_inherent_impl,
    clippy::mut_mut,
    clippy::path_buf_push_overwrite
)]
#![warn(
    clippy::cargo_common_metadata,
    clippy::mutex_integer,
    clippy::needless_borrow,
    clippy::option_unwrap_used,
    clippy::result_unwrap_used,
    clippy::similar_names
)]
#![allow(clippy::multiple_crate_versions)]

mod naming_utils;

use crate::naming_utils::NameUtils;
use im::HashMap as ImHashMap;
use im::OrdMap;
use ordered_float::OrderedFloat;
use std::cmp::{min, Reverse};
use std::collections::{BTreeMap, HashMap};
use std::fmt;
use std::fmt::Write;
use std::fmt::{Display, Formatter};
use std::ops::Index;
use uuid::Uuid;

#[macro_use]
extern crate shrinkwraprs;

#[macro_use]
extern crate derive_new;

#[derive(new, Shrinkwrap, Debug, Clone, Hash, PartialEq, Eq)]
pub struct PravegaNodeUri(pub String);

#[derive(new, Shrinkwrap, Debug, Clone, Hash, PartialEq, Eq)]
pub struct DelegationToken(pub String);

#[derive(new, Shrinkwrap, Debug, Clone, Hash, PartialEq, Eq)]
pub struct Timestamp(pub u64);

#[derive(new, Shrinkwrap, Debug, Clone, Hash, PartialEq, Eq)]
pub struct Scope {
    pub name: String,
}

#[derive(new, Shrinkwrap, Debug, Clone, Hash, PartialEq, Eq)]
pub struct Stream {
    pub name: String,
}

#[derive(new, Shrinkwrap, Debug, Clone, Hash, PartialEq, Eq)]
pub struct Segment {
    pub number: i64,
}

#[derive(new, Debug, Clone, Hash, PartialEq, Eq)]
pub struct ScopedStream {
    pub scope: Scope,
    pub stream: Stream,
}

#[derive(new, Debug, Clone, Hash, PartialEq, Eq)]
pub struct ScopedSegment {
    pub scope: Scope,
    pub stream: Stream,
    pub segment: Segment,
}

impl From<String> for ScopedSegment {
    fn from(qualified_name: String) -> Self {
        if NameUtils::is_transaction_segment(&qualified_name) {
            let original_segment_name = NameUtils::get_parent_stream_segment_name(&qualified_name);
            ScopedSegment::from(String::from(original_segment_name))
        } else {
            let mut tokens = NameUtils::extract_segment_tokens(qualified_name);
            if tokens.len() == 2 {
                // scope not present
                let segment_id = tokens.pop().expect("get segment id from tokens");
                let stream_name = tokens.pop().expect("get stream name from tokens");
                ScopedSegment {
                    scope: Scope {
                        name: String::from(""),
                    },
                    stream: Stream { name: stream_name },
                    segment: Segment {
                        number: segment_id.parse::<i64>().expect("parse string to i64"),
                    },
                }
            } else {
                let segment_id = tokens.pop().expect("get segment id from tokens");
                let stream_name = tokens.pop().expect("get stream name from tokens");
                let scope = tokens.pop().expect("get scope from tokens");
                ScopedSegment {
                    scope: Scope { name: scope },
                    stream: Stream { name: stream_name },
                    segment: Segment {
                        number: segment_id.parse::<i64>().expect("parse string to i64"),
                    },
                }
            }
        }
    }
}

#[derive(new, Shrinkwrap, Copy, Clone, Hash, PartialEq, Eq)]
pub struct TxId(pub u128);

#[derive(Debug, Copy, Clone, Hash, PartialEq, Eq)]
pub struct WriterId(pub u64);

impl Display for Stream {
    fn fmt(&self, f: &mut Formatter<'_>) -> fmt::Result {
        f.write_str(&self.name)?;
        Ok(())
    }
}

impl Display for TxId {
    fn fmt(&self, f: &mut Formatter<'_>) -> fmt::Result {
        f.write_str(Uuid::from_u128(self.0).to_hyphenated().to_string().as_str())?;
        Ok(())
    }
}

impl fmt::Debug for TxId {
    fn fmt(&self, f: &mut fmt::Formatter<'_>) -> fmt::Result {
        f.write_str(Uuid::from_u128(self.0).to_hyphenated().to_string().as_str())?;
        Ok(())
    }
}

impl Display for Scope {
    fn fmt(&self, f: &mut Formatter<'_>) -> fmt::Result {
        f.write_str(&self.name)?;
        Ok(())
    }
}

impl Display for ScopedStream {
    fn fmt(&self, f: &mut Formatter<'_>) -> fmt::Result {
        f.write_str(&self.scope.name)?;
        f.write_char('/')?;
        f.write_str(&self.stream.name)?;
        Ok(())
    }
}

impl Display for ScopedSegment {
    fn fmt(&self, f: &mut Formatter<'_>) -> fmt::Result {
<<<<<<< HEAD
        f.write_str(&NameUtils::get_qualified_stream_segment_name(
            &self.scope.name,
            &self.stream.name,
            self.segment.number,
        ))?;
=======
        f.write_str(&self.scope.name)?;
        f.write_char('/')?;
        f.write_str(&self.stream.name)?;
        f.write_char('/')?;
        let segment_num: i32 = self.segment.number as i32;
        let epoch: i32 = (self.segment.number >> 32) as i32;
        f.write_fmt(format_args!("{}.#epoch.{}", segment_num, epoch))?;
>>>>>>> 49d0991f
        Ok(())
    }
}

#[derive(Debug, Clone, Hash, PartialEq, Eq)]
pub enum ScaleType {
    FixedNumSegments = 0,
    ByRateInKbytesPerSec = 1,
    ByRateInEventsPerSec = 2,
}

#[derive(Debug, Clone, Hash, PartialEq, Eq)]
pub struct Scaling {
    pub scale_type: ScaleType,
    pub target_rate: i32,
    pub scale_factor: i32,
    pub min_num_segments: i32,
}

#[derive(Debug, Clone, Hash, PartialEq, Eq)]
pub enum RetentionType {
    None = 0,
    Time = 1,
    Size = 2,
}

#[derive(Debug, Clone, Hash, PartialEq, Eq)]
pub enum PingStatus {
    Ok = 0,
    Committed = 1,
    Aborted = 2,
}

#[derive(Debug, Clone, Hash, PartialEq, Eq)]
pub enum TransactionStatus {
    Open = 0,
    Committing = 1,
    Committed = 2,
    Aborting = 3,
    Aborted = 4,
}

#[derive(Debug, Clone, Hash, PartialEq, Eq)]
pub struct Retention {
    pub retention_type: RetentionType,
    pub retention_param: i64,
}

#[derive(new, Debug, Clone, Hash, PartialEq, Eq)]
pub struct StreamConfiguration {
    pub scoped_stream: ScopedStream,
    pub scaling: Scaling,
    pub retention: Retention,
}

#[derive(new, Debug, Clone)]
pub struct StreamCut {
    pub scoped_stream: ScopedStream,
    pub segment_offset_map: HashMap<i64, i64>,
}

#[derive(new, Debug, Clone, Hash, Eq, PartialEq)]
pub struct SegmentWithRange {
    pub scoped_segment: ScopedSegment,
    pub min_key: OrderedFloat<f64>,
    pub max_key: OrderedFloat<f64>,
}

#[derive(Debug, Clone, Hash, PartialEq, Eq)]
pub struct StreamSegments {
    pub key_segment_map: OrdMap<OrderedFloat<f64>, SegmentWithRange>,
}

impl StreamSegments {
    pub fn new(map_key_segment: BTreeMap<OrderedFloat<f64>, SegmentWithRange>) -> StreamSegments {
        StreamSegments::is_valid(&map_key_segment).expect("Invalid key segment map");
        StreamSegments {
            key_segment_map: map_key_segment.into(),
        }
    }

    fn is_valid(map: &BTreeMap<OrderedFloat<f64>, SegmentWithRange>) -> Result<(), String> {
        if !map.is_empty() {
            let (min_key, _min_seg) = map.iter().next().expect("Error reading min key");
            let (max_key, _max_seg) = map.iter().next_back().expect("Error read max key");
            assert!(
                min_key.gt(&OrderedFloat(0.0)),
                "Min key is expected to be greater than 0.0"
            );
            assert!(max_key.ge(&OrderedFloat(1.0)), "Last Key is missing");
            assert!(
                max_key.lt(&OrderedFloat(1.0001)),
                "Segments should have values only upto 1.0"
            );
        }
        Ok(())
    }

    pub fn get_segment(&self, key: f64) -> ScopedSegment {
        assert!(OrderedFloat(key).ge(&OrderedFloat(0.0)), "Key should be >= 0.0");
        assert!(OrderedFloat(key).le(&OrderedFloat(1.0)), "Key should be <= 1.0");
        let r = self
            .key_segment_map
            .range(&OrderedFloat(key)..)
            .next()
            .expect("No matching segment found for the given key");
        r.1.scoped_segment.to_owned()
    }

    pub fn get_segments(&self) -> Vec<ScopedSegment> {
        let mut vec = vec![];
        for v in self.key_segment_map.values() {
            vec.push(v.scoped_segment.clone());
        }
        vec
    }

    pub fn apply_replacement_range(
        &self,
        segment_replace: &Segment,
        replacement_ranges: &StreamSegmentsWithPredecessors,
    ) -> Result<StreamSegments, String> {
        //let segment_to_replace = self.find_segment(segment);
        let mut replaced_ranges = replacement_ranges
            .replacement_segments
            .get(segment_replace)
            .unwrap_or_else(|| panic!("Empty set of replacements"))
            .clone();

        replaced_ranges.sort_by_key(|k| Reverse(k.max_key));
        let replaced_ranges_ref = &replaced_ranges;
        StreamSegments::verify_continuous(replaced_ranges_ref)
            .expect("Replacement ranges are not continuous");

        let mut result: BTreeMap<OrderedFloat<f64>, SegmentWithRange> = BTreeMap::new();
        for (key, seg) in self.key_segment_map.iter().rev() {
            if segment_replace.number == seg.scoped_segment.segment.number {
                // segment should be replaced.
                for new_segment in replaced_ranges_ref {
                    let lower_bound = self.key_segment_map.range(..key).next_back();
                    match lower_bound {
                        None => {
                            result.insert(min(new_segment.max_key, *key), new_segment.clone());
                        }
                        Some(lower_bound_value) => {
                            if new_segment.max_key.ge(&lower_bound_value.0) {
                                result.insert(min(new_segment.max_key, *key), new_segment.clone());
                            }
                        }
                    };
                }
            } else {
                result.insert(*key, seg.clone());
            }
        }

        Ok(StreamSegments::new(result))
    }

    fn verify_continuous(segment_replace_ranges: &[SegmentWithRange]) -> Result<(), String> {
        let mut previous = segment_replace_ranges.index(0).max_key;
        for x in segment_replace_ranges {
            if x.max_key.0.ne(&previous.0) {
                return Err("Replacement segments are not continuous".to_string());
            }
            previous = x.min_key;
        }
        Ok(())
    }
}

#[derive(new, Debug, Clone, Hash, PartialEq, Eq)]
pub struct TxnSegments {
    pub stream_segments: StreamSegments,
    pub tx_id: TxId,
}

#[derive(Debug, Clone, Hash, PartialEq, Eq)]
pub struct StreamSegmentsWithPredecessors {
    pub segment_with_predecessors: ImHashMap<SegmentWithRange, Vec<Segment>>,
    pub replacement_segments: ImHashMap<Segment, Vec<SegmentWithRange>>, // inverse lookup
}

impl StreamSegmentsWithPredecessors {
    pub fn new(
        segment_with_predecessor: ImHashMap<SegmentWithRange, Vec<Segment>>,
    ) -> StreamSegmentsWithPredecessors {
        let mut replacement_map: HashMap<Segment, Vec<SegmentWithRange>> = HashMap::new();
        for (segment, predecessor) in &segment_with_predecessor {
            for predecessor_segment in predecessor {
                let predecessor = predecessor_segment.clone();
                let mut replacement_segments = replacement_map
                    .get(&predecessor)
                    .get_or_insert(&Vec::new())
                    .clone();
                replacement_segments.push((*segment).clone());
                replacement_map.insert(predecessor, replacement_segments.to_vec());
            }
        }
        StreamSegmentsWithPredecessors {
            segment_with_predecessors: segment_with_predecessor,
            replacement_segments: replacement_map.into(), // convert to immutable map.
        }
    }
}

#[derive(new, Debug, Clone, Hash, PartialEq, Eq)]
pub struct EventRead {
    pub event: Vec<u8>,
}

#[cfg(test)]
mod test;<|MERGE_RESOLUTION|>--- conflicted
+++ resolved
@@ -164,21 +164,11 @@
 
 impl Display for ScopedSegment {
     fn fmt(&self, f: &mut Formatter<'_>) -> fmt::Result {
-<<<<<<< HEAD
         f.write_str(&NameUtils::get_qualified_stream_segment_name(
             &self.scope.name,
             &self.stream.name,
             self.segment.number,
         ))?;
-=======
-        f.write_str(&self.scope.name)?;
-        f.write_char('/')?;
-        f.write_str(&self.stream.name)?;
-        f.write_char('/')?;
-        let segment_num: i32 = self.segment.number as i32;
-        let epoch: i32 = (self.segment.number >> 32) as i32;
-        f.write_fmt(format_args!("{}.#epoch.{}", segment_num, epoch))?;
->>>>>>> 49d0991f
         Ok(())
     }
 }
